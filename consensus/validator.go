--- conflicted
+++ resolved
@@ -78,40 +78,21 @@
 
 // sendCommitMessages send out commit messages to leader
 func (consensus *Consensus) sendCommitMessages(blockObj *types.Block) {
-	// Sign commit signature on the received block
+	priKeys := consensus.getPriKeysInCommittee()
+
+	// Sign commit signature on the received block and construct the p2p messages
 	commitPayload := signature.ConstructCommitPayload(consensus.ChainReader,
 		blockObj.Epoch(), blockObj.Hash(), blockObj.NumberU64(), blockObj.Header().ViewID().Uint64())
-	groupID := []nodeconfig.GroupID{
-		nodeconfig.NewGroupIDByShardID(nodeconfig.ShardID(consensus.ShardID)),
-	}
-	for _, key := range consensus.priKey {
-		if !consensus.IsValidatorInCommittee(key.Pub.Bytes) {
-			continue
-		}
-
-		networkMessage, err := consensus.construct(
-			msg_pb.MessageType_COMMIT,
-			commitPayload,
-			&key,
-		)
-		if err != nil {
-			consensus.getLogger().Warn().Msg("[sendCommitMessages] cannot construct network message")
-			continue
-		}
-
-		if consensus.current.Mode() != Listening {
-			if err := consensus.msgSender.SendWithoutRetry(
-				groupID,
-				p2p.ConstructMessage(networkMessage.Bytes),
-			); err != nil {
-				consensus.getLogger().Warn().Msg("[sendCommitMessages] Cannot send commit message!!")
-			} else {
-				consensus.getLogger().Info().
-					Uint64("blockNum", consensus.blockNum).
-					Hex("blockHash", consensus.blockHash[:]).
-					Msg("[sendCommitMessages] Sent Commit Message!!")
-			}
-		}
+
+	p2pMsgs := consensus.constructP2pMessages(msg_pb.MessageType_COMMIT, commitPayload, priKeys)
+
+	if err := consensus.broadcastConsensusP2pMessages(p2pMsgs); err != nil {
+		consensus.getLogger().Warn().Err(err).Msg("[sendCommitMessages] Cannot send commit message!!")
+	} else {
+		consensus.getLogger().Info().
+			Uint64("blockNum", consensus.blockNum).
+			Hex("blockHash", consensus.blockHash[:]).
+			Msg("[sendCommitMessages] Sent Commit Message!!")
 	}
 }
 
@@ -227,28 +208,8 @@
 	if bytes.Equal(consensus.blockHash[:], emptyHash[:]) {
 		copy(consensus.blockHash[:], blockHash[:])
 	}
-<<<<<<< HEAD
-
-	priKeys := consensus.getPriKeysInCommittee()
-
-	// Sign commit signature on the received block and construct the p2p messages
-	commitPayload := signature.ConstructCommitPayload(consensus.ChainReader,
-		blockObj.Epoch(), blockObj.Hash(), blockObj.NumberU64(), blockObj.Header().ViewID().Uint64())
-
-	p2pMsgs := consensus.constructP2pMessages(msg_pb.MessageType_COMMIT, commitPayload, priKeys)
-
-	if err := consensus.broadcastConsensusP2pMessages(p2pMsgs); err != nil {
-		consensus.getLogger().Warn().Err(err).Msg("[OnPrepared] Cannot send commit message!!")
-	} else {
-		consensus.getLogger().Info().
-			Uint64("blockNum", consensus.blockNum).
-			Hex("blockHash", consensus.blockHash[:]).
-			Msg("[OnPrepared] Sent Commit Message!!")
-	}
-
-=======
+
 	consensus.sendCommitMessages(&blockObj)
->>>>>>> 6407afc7
 	consensus.switchPhase("onPrepared", FBFTCommit)
 }
 
