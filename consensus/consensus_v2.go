package consensus

import (
	"bytes"
	"encoding/binary"
	"encoding/hex"
	"time"

	"github.com/ethereum/go-ethereum/common"
	"github.com/ethereum/go-ethereum/rlp"
	protobuf "github.com/golang/protobuf/proto"
	"github.com/harmony-one/bls/ffi/go/bls"
	"github.com/harmony-one/harmony/api/proto"
	msg_pb "github.com/harmony-one/harmony/api/proto/message"
	"github.com/harmony-one/harmony/core/types"
	vrf_bls "github.com/harmony-one/harmony/crypto/vrf/bls"
	"github.com/harmony-one/harmony/internal/ctxerror"
	"github.com/harmony-one/harmony/internal/utils"
	"github.com/harmony-one/harmony/p2p"
	"github.com/harmony-one/harmony/p2p/host"
	"github.com/harmony-one/vdf/src/vdf_go"
)

// handleMessageUpdate will update the consensus state according to received message
func (consensus *Consensus) handleMessageUpdate(payload []byte) {
	if len(payload) == 0 {
		return
	}
	msg := &msg_pb.Message{}
	err := protobuf.Unmarshal(payload, msg)
	if err != nil {
		utils.Logger().Error().Err(err).Interface("consensus", consensus).Msg("Failed to unmarshal message payload.")
		return
	}

	// when node is in ViewChanging mode, it still accepts normal message into PbftLog to avoid possible trap forever
	// but drop PREPARE and COMMIT which are message types for leader
	if consensus.mode.Mode() == ViewChanging && (msg.Type == msg_pb.MessageType_PREPARE || msg.Type == msg_pb.MessageType_COMMIT) {
		return
	}

	// listening mode will skip consensus process
	if consensus.mode.Mode() == Listening {
		return
	}

	if msg.Type == msg_pb.MessageType_VIEWCHANGE || msg.Type == msg_pb.MessageType_NEWVIEW {
		if msg.GetViewchange() != nil && msg.GetViewchange().ShardId != consensus.ShardID {
			consensus.getLogger().Warn().
				Uint32("myShardId", consensus.ShardID).
				Uint32("receivedShardId", msg.GetViewchange().ShardId).
				Msg("Received view change message from different shard")
			return
		}
	} else {
		if msg.GetConsensus() != nil && msg.GetConsensus().ShardId != consensus.ShardID {
			consensus.getLogger().Warn().
				Uint32("myShardId", consensus.ShardID).
				Uint32("receivedShardId", msg.GetConsensus().ShardId).
				Msg("Received consensus message from different shard")
			return
		}
	}

	switch msg.Type {
	case msg_pb.MessageType_ANNOUNCE:
		consensus.onAnnounce(msg)
	case msg_pb.MessageType_PREPARE:
		consensus.onPrepare(msg)
	case msg_pb.MessageType_PREPARED:
		consensus.onPrepared(msg)
	case msg_pb.MessageType_COMMIT:
		consensus.onCommit(msg)
	case msg_pb.MessageType_COMMITTED:
		consensus.onCommitted(msg)
	case msg_pb.MessageType_VIEWCHANGE:
		consensus.onViewChange(msg)
	case msg_pb.MessageType_NEWVIEW:
		consensus.onNewView(msg)
	}
}

// TODO: move to consensus_leader.go later
func (consensus *Consensus) announce(block *types.Block) {
	blockHash := block.Hash()
	copy(consensus.blockHash[:], blockHash[:])

	// prepare message and broadcast to validators
	encodedBlock, err := rlp.EncodeToBytes(block)
	if err != nil {
		consensus.getLogger().Debug().Msg("[Announce] Failed encoding block")
		return
	}
	encodedBlockHeader, err := rlp.EncodeToBytes(block.Header())
	if err != nil {
		consensus.getLogger().Debug().Msg("[Announce] Failed encoding block header")
		return
	}

	consensus.block = encodedBlock
	consensus.blockHeader = encodedBlockHeader
	msgToSend := consensus.constructAnnounceMessage()

	// save announce message to PbftLog
	msgPayload, _ := proto.GetConsensusMessagePayload(msgToSend)
	msg := &msg_pb.Message{}
	_ = protobuf.Unmarshal(msgPayload, msg)
	pbftMsg, err := ParsePbftMessage(msg)
	if err != nil {
		consensus.getLogger().Warn().Err(err).Msg("[Announce] Unable to parse pbft message")
		return
	}

	consensus.PbftLog.AddMessage(pbftMsg)
	consensus.getLogger().Debug().
		Str("MsgBlockHash", pbftMsg.BlockHash.Hex()).
		Uint64("MsgViewID", pbftMsg.ViewID).
		Uint64("MsgBlockNum", pbftMsg.BlockNum).
		Msg("[Announce] Added Announce message in pbftLog")
	consensus.PbftLog.AddBlock(block)

	// Leader sign the block hash itself
	consensus.prepareSigs[consensus.PubKey.SerializeToHexStr()] = consensus.priKey.SignHash(consensus.blockHash[:])
	if err := consensus.prepareBitmap.SetKey(consensus.PubKey, true); err != nil {
		consensus.getLogger().Warn().Err(err).Msg("[Announce] Leader prepareBitmap SetKey failed")
		return
	}

	// Construct broadcast p2p message

	if err := consensus.msgSender.SendWithRetry(consensus.blockNum, msg_pb.MessageType_ANNOUNCE, []p2p.GroupID{p2p.NewGroupIDByShardID(p2p.ShardID(consensus.ShardID))}, host.ConstructP2pMessage(byte(17), msgToSend)); err != nil {
		consensus.getLogger().Warn().
			Str("groupID", string(p2p.NewGroupIDByShardID(p2p.ShardID(consensus.ShardID)))).
			Msg("[Announce] Cannot send announce message")
	} else {
		consensus.getLogger().Info().
			Str("blockHash", block.Hash().Hex()).
			Uint64("blockNum", block.NumberU64()).
			Msg("[Announce] Sent Announce Message!!")
	}

	consensus.getLogger().Debug().
		Str("From", consensus.phase.String()).
		Str("To", Prepare.String()).
		Msg("[Announce] Switching phase")
	consensus.switchPhase(Prepare, true)
}

func (consensus *Consensus) onAnnounce(msg *msg_pb.Message) {
	consensus.getLogger().Debug().Msg("[OnAnnounce] Receive announce message")
	if consensus.IsLeader() && consensus.mode.Mode() == Normal {
		return
	}

	senderKey, err := consensus.verifySenderKey(msg)
	if err != nil {
		consensus.getLogger().Error().Err(err).Msg("[OnAnnounce] VerifySenderKey failed")
		return
	}
	if !senderKey.IsEqual(consensus.LeaderPubKey) && consensus.mode.Mode() == Normal && !consensus.ignoreViewIDCheck {
		consensus.getLogger().Warn().
			Str("senderKey", senderKey.SerializeToHexStr()).
			Str("leaderKey", consensus.LeaderPubKey.SerializeToHexStr()).
			Msg("[OnAnnounce] SenderKey does not match leader PubKey")
		return
	}
	if err = verifyMessageSig(senderKey, msg); err != nil {
		consensus.getLogger().Error().Err(err).Msg("[OnAnnounce] Failed to verify leader signature")
		return
	}

	recvMsg, err := ParsePbftMessage(msg)
	if err != nil {
		consensus.getLogger().Error().
			Err(err).
			Uint64("MsgBlockNum", recvMsg.BlockNum).
			Msg("[OnAnnounce] Unparseable leader message")
		return
	}

	// verify validity of block header object
	blockHeader := recvMsg.Payload
	var headerObj types.Header
	err = rlp.DecodeBytes(blockHeader, &headerObj)
	if err != nil {
		consensus.getLogger().Warn().
			Err(err).
			Uint64("MsgBlockNum", recvMsg.BlockNum).
			Msg("[OnAnnounce] Unparseable block header data")
		return
	}

	if recvMsg.BlockNum < consensus.blockNum || recvMsg.BlockNum != headerObj.Number.Uint64() {
		consensus.getLogger().Debug().
			Uint64("MsgBlockNum", recvMsg.BlockNum).
			Uint64("blockNum", consensus.blockNum).
			Uint64("hdrBlockNum", headerObj.Number.Uint64()).
			Msg("[OnAnnounce] BlockNum does not match")
		return
	}
	if consensus.mode.Mode() == Normal {
		if err = consensus.VerifyHeader(consensus.ChainReader, &headerObj, true); err != nil {
			consensus.getLogger().Warn().
				Err(err).
				Str("inChain", consensus.ChainReader.CurrentHeader().Number.String()).
				Str("MsgBlockNum", headerObj.Number.String()).
				Msg("[OnAnnounce] Block content is not verified successfully")
			return
		}

		//VRF/VDF is only generated in the beach chain
		if consensus.NeedsRandomNumberGeneration(headerObj.Epoch) {
			//validate the VRF with proof if a non zero VRF is found in header
			if len(headerObj.Vrf) > 0 {
				if !consensus.ValidateVrfAndProof(headerObj) {
					return
				}
			}

			//validate the VDF with proof if a non zero VDF is found in header
			if len(headerObj.Vdf) > 0 {
				if !consensus.ValidateVdfAndProof(headerObj) {
					return
				}
			}
		}
	}

	logMsgs := consensus.PbftLog.GetMessagesByTypeSeqView(msg_pb.MessageType_ANNOUNCE, recvMsg.BlockNum, recvMsg.ViewID)
	if len(logMsgs) > 0 {
		if logMsgs[0].BlockHash != recvMsg.BlockHash {
			consensus.getLogger().Debug().
				Str("leaderKey", consensus.LeaderPubKey.SerializeToHexStr()).
				Msg("[OnAnnounce] Leader is malicious")
			consensus.startViewChange(consensus.viewID + 1)
		}
		consensus.getLogger().Debug().
			Str("leaderKey", consensus.LeaderPubKey.SerializeToHexStr()).
			Msg("[OnAnnounce] Announce message received again")
		//return
	}

	consensus.getLogger().Debug().
		Uint64("MsgViewID", recvMsg.ViewID).
		Uint64("MsgBlockNum", recvMsg.BlockNum).
		Msg("[OnAnnounce] Announce message Added")
	consensus.PbftLog.AddMessage(recvMsg)

	consensus.mutex.Lock()
	defer consensus.mutex.Unlock()

	consensus.blockHash = recvMsg.BlockHash

	// we have already added message and block, skip check viewID and send prepare message if is in ViewChanging mode
	if consensus.mode.Mode() == ViewChanging {
		consensus.getLogger().Debug().Msg("[OnAnnounce] Still in ViewChanging Mode, Exiting !!")
		return
	}

	if consensus.checkViewID(recvMsg) != nil {
		if consensus.mode.Mode() == Normal {
			consensus.getLogger().Debug().
				Uint64("MsgViewID", recvMsg.ViewID).
				Uint64("MsgBlockNum", recvMsg.BlockNum).
				Msg("[OnAnnounce] ViewID check failed")
		}
		return
	}
	consensus.prepare()

	return
}

// tryPrepare will try to send prepare message
func (consensus *Consensus) prepare() {
	// Construct and send prepare message
	msgToSend := consensus.constructPrepareMessage()
	// TODO: this will not return immediatey, may block

	if err := consensus.msgSender.SendWithoutRetry([]p2p.GroupID{p2p.NewGroupIDByShardID(p2p.ShardID(consensus.ShardID))}, host.ConstructP2pMessage(byte(17), msgToSend)); err != nil {
		consensus.getLogger().Warn().Err(err).Msg("[OnAnnounce] Cannot send prepare message")
	} else {
		consensus.getLogger().Info().
			Str("blockHash", hex.EncodeToString(consensus.blockHash[:])).
			Msg("[OnAnnounce] Sent Prepare Message!!")
	}
	consensus.getLogger().Debug().
		Str("From", consensus.phase.String()).
		Str("To", Prepare.String()).
		Msg("[Announce] Switching Phase")
	consensus.switchPhase(Prepare, true)
}

// TODO: move to consensus_leader.go later
func (consensus *Consensus) onPrepare(msg *msg_pb.Message) {
	if !consensus.IsLeader() {
		return
	}

	senderKey, err := consensus.verifySenderKey(msg)
	if err != nil {
		consensus.getLogger().Error().Err(err).Msg("[OnPrepare] VerifySenderKey failed")
		return
	}
	if err = verifyMessageSig(senderKey, msg); err != nil {
		consensus.getLogger().Error().Err(err).Msg("[OnPrepare] Failed to verify sender's signature")
		return
	}

	recvMsg, err := ParsePbftMessage(msg)
	if err != nil {
		consensus.getLogger().Error().Err(err).Msg("[OnPrepare] Unparseable validator message")
		return
	}

	if recvMsg.ViewID != consensus.viewID || recvMsg.BlockNum != consensus.blockNum {
		consensus.getLogger().Debug().
			Uint64("MsgViewID", recvMsg.ViewID).
			Uint64("MsgBlockNum", recvMsg.BlockNum).
			Uint64("blockNum", consensus.blockNum).
			Msg("[OnPrepare] Message ViewId or BlockNum not match")
		return
	}

	if !consensus.PbftLog.HasMatchingViewAnnounce(consensus.blockNum, consensus.viewID, recvMsg.BlockHash) {
		consensus.getLogger().Debug().
			Uint64("MsgViewID", recvMsg.ViewID).
			Uint64("MsgBlockNum", recvMsg.BlockNum).
			Uint64("blockNum", consensus.blockNum).
			Msg("[OnPrepare] No Matching Announce message")
		//return
	}

	validatorPubKey := recvMsg.SenderPubkey.SerializeToHexStr()

	prepareSig := recvMsg.Payload
	prepareSigs := consensus.prepareSigs
	prepareBitmap := consensus.prepareBitmap

	consensus.mutex.Lock()
	defer consensus.mutex.Unlock()
	logger := consensus.getLogger().With().Str("validatorPubKey", validatorPubKey).Logger()
	if len(prepareSigs) >= consensus.Quorum() {
		// already have enough signatures
		logger.Debug().Msg("[OnPrepare] Received Additional Prepare Message")
		return
	}
	// proceed only when the message is not received before
	_, ok := prepareSigs[validatorPubKey]
	if ok {
		logger.Debug().Msg("[OnPrepare] Already Received prepare message from the validator")
		return
	}

	// Check BLS signature for the multi-sig
	var sign bls.Sign
	err = sign.Deserialize(prepareSig)
	if err != nil {
		consensus.getLogger().Error().Err(err).Msg("[OnPrepare] Failed to deserialize bls signature")
		return
	}
	if !sign.VerifyHash(recvMsg.SenderPubkey, consensus.blockHash[:]) {
		consensus.getLogger().Error().Msg("[OnPrepare] Received invalid BLS signature")
		return
	}

	logger = logger.With().Int("NumReceivedSoFar", len(prepareSigs)).Int("PublicKeys", len(consensus.PublicKeys)).Logger()
	logger.Info().Msg("[OnPrepare] Received New Prepare Signature")
	prepareSigs[validatorPubKey] = &sign
	// Set the bitmap indicating that this validator signed.
	if err := prepareBitmap.SetKey(recvMsg.SenderPubkey, true); err != nil {
		consensus.getLogger().Warn().Err(err).Msg("[OnPrepare] prepareBitmap.SetKey failed")
		return
	}

	if len(prepareSigs) >= consensus.Quorum() {
		logger.Debug().Msg("[OnPrepare] Received Enough Prepare Signatures")
		// Construct and broadcast prepared message
		msgToSend, aggSig := consensus.constructPreparedMessage()
		consensus.aggregatedPrepareSig = aggSig

		//leader adds prepared message to log
		msgPayload, _ := proto.GetConsensusMessagePayload(msgToSend)
		msg := &msg_pb.Message{}
		_ = protobuf.Unmarshal(msgPayload, msg)
		pbftMsg, err := ParsePbftMessage(msg)
		if err != nil {
			consensus.getLogger().Warn().Err(err).Msg("[OnPrepare] Unable to parse pbft message")
			return
		}
		consensus.PbftLog.AddMessage(pbftMsg)

		// Leader add commit phase signature
		blockNumHash := make([]byte, 8)
		binary.LittleEndian.PutUint64(blockNumHash, consensus.blockNum)
		commitPayload := append(blockNumHash, consensus.blockHash[:]...)
		consensus.commitSigs[consensus.PubKey.SerializeToHexStr()] = consensus.priKey.SignHash(commitPayload)
		if err := consensus.commitBitmap.SetKey(consensus.PubKey, true); err != nil {
			consensus.getLogger().Debug().Msg("[OnPrepare] Leader commit bitmap set failed")
			return
		}

		if err := consensus.msgSender.SendWithRetry(consensus.blockNum, msg_pb.MessageType_PREPARED, []p2p.GroupID{p2p.NewGroupIDByShardID(p2p.ShardID(consensus.ShardID))}, host.ConstructP2pMessage(byte(17), msgToSend)); err != nil {
			consensus.getLogger().Warn().Msg("[OnPrepare] Cannot send prepared message")
		} else {
			consensus.getLogger().Debug().
				Bytes("blockHash", consensus.blockHash[:]).
				Uint64("blockNum", consensus.blockNum).
				Msg("[OnPrepare] Sent Prepared Message!!")
		}
		consensus.msgSender.StopRetry(msg_pb.MessageType_ANNOUNCE)
		consensus.msgSender.StopRetry(msg_pb.MessageType_COMMITTED) // Stop retry committed msg of last consensus

		consensus.getLogger().Debug().
			Str("From", consensus.phase.String()).
			Str("To", Commit.String()).
			Msg("[OnPrepare] Switching phase")
		consensus.switchPhase(Commit, true)
	}
	return
}

func (consensus *Consensus) onPrepared(msg *msg_pb.Message) {
	consensus.getLogger().Debug().Msg("[OnPrepared] Received Prepared message")
	if consensus.IsLeader() && consensus.mode.Mode() == Normal {
		return
	}

	senderKey, err := consensus.verifySenderKey(msg)
	if err != nil {
		consensus.getLogger().Debug().Err(err).Msg("[OnPrepared] VerifySenderKey failed")
		return
	}
	if !senderKey.IsEqual(consensus.LeaderPubKey) && consensus.mode.Mode() == Normal && !consensus.ignoreViewIDCheck {
		consensus.getLogger().Warn().Msg("[OnPrepared] SenderKey not match leader PubKey")
		return
	}
	if err := verifyMessageSig(senderKey, msg); err != nil {
		consensus.getLogger().Debug().Err(err).Msg("[OnPrepared] Failed to verify sender's signature")
		return
	}

	recvMsg, err := ParsePbftMessage(msg)
	if err != nil {
		consensus.getLogger().Debug().Err(err).Msg("[OnPrepared] Unparseable validator message")
		return
	}
	consensus.getLogger().Info().
		Uint64("MsgBlockNum", recvMsg.BlockNum).
		Uint64("MsgViewID", recvMsg.ViewID).
		Msg("[OnPrepared] Received prepared message")

	if recvMsg.BlockNum < consensus.blockNum {
		consensus.getLogger().Debug().Uint64("MsgBlockNum", recvMsg.BlockNum).Msg("Old Block Received, ignoring!!")
		return
	}

	// check validity of prepared signature
	blockHash := recvMsg.BlockHash
	aggSig, mask, err := consensus.ReadSignatureBitmapPayload(recvMsg.Payload, 0)
	if err != nil {
		consensus.getLogger().Error().Err(err).Msg("ReadSignatureBitmapPayload failed!!")
		return
	}
	if count := utils.CountOneBits(mask.Bitmap); count < consensus.Quorum() {
		consensus.getLogger().Debug().
			Int("Need", consensus.Quorum()).
			Int("Got", count).
			Msg("Not enough signatures in the Prepared msg")
		return
	}
	if !aggSig.VerifyHash(mask.AggregatePublic, blockHash[:]) {
		myBlockHash := common.Hash{}
		myBlockHash.SetBytes(consensus.blockHash[:])
		consensus.getLogger().Warn().
			Uint64("MsgBlockNum", recvMsg.BlockNum).
			Uint64("MsgViewID", recvMsg.ViewID).
			Msg("[OnPrepared] failed to verify multi signature for prepare phase")
		return
	}

	// check validity of block
	block := recvMsg.Block
	var blockObj types.Block
	err = rlp.DecodeBytes(block, &blockObj)
	if err != nil {
		consensus.getLogger().Warn().
			Err(err).
			Uint64("MsgBlockNum", recvMsg.BlockNum).
			Msg("[OnPrepared] Unparseable block header data")
		return
	}
	if blockObj.NumberU64() != recvMsg.BlockNum || recvMsg.BlockNum < consensus.blockNum {
		consensus.getLogger().Warn().
			Uint64("MsgBlockNum", recvMsg.BlockNum).
			Uint64("blockNum", blockObj.NumberU64()).
			Msg("[OnPrepared] BlockNum not match")
		return
	}
	if blockObj.Header().Hash() != recvMsg.BlockHash {
		consensus.getLogger().Warn().
			Uint64("MsgBlockNum", recvMsg.BlockNum).
			Bytes("MsgBlockHash", recvMsg.BlockHash[:]).
			Str("blockObjHash", blockObj.Header().Hash().Hex()).
			Msg("[OnPrepared] BlockHash not match")
		return
	}
	if consensus.mode.Mode() == Normal {
		if err := consensus.VerifyHeader(consensus.ChainReader, blockObj.Header(), true); err != nil {
			consensus.getLogger().Warn().
				Err(err).
				Str("inChain", consensus.ChainReader.CurrentHeader().Number.String()).
				Str("MsgBlockNum", blockObj.Header().Number.String()).
				Msg("[OnPrepared] Block header is not verified successfully")
			return
		}
		if consensus.BlockVerifier == nil {
			// do nothing
		} else if err := consensus.BlockVerifier(&blockObj); err != nil {
			consensus.getLogger().Error().Err(err).Msg("[OnPrepared] Block verification failed")
			return
		}
	}

	consensus.PbftLog.AddBlock(&blockObj)
	recvMsg.Block = []byte{} // save memory space
	consensus.PbftLog.AddMessage(recvMsg)
	consensus.getLogger().Debug().
		Uint64("MsgViewID", recvMsg.ViewID).
		Uint64("MsgBlockNum", recvMsg.BlockNum).
		Bytes("blockHash", recvMsg.BlockHash[:]).
		Msg("[OnPrepared] Prepared message and block added")

	consensus.mutex.Lock()
	defer consensus.mutex.Unlock()

	consensus.tryCatchup()
	if consensus.mode.Mode() == ViewChanging {
		consensus.getLogger().Debug().Msg("[OnPrepared] Still in ViewChanging mode, Exiting!!")
		return
	}

	if consensus.checkViewID(recvMsg) != nil {
		if consensus.mode.Mode() == Normal {
			consensus.getLogger().Debug().
				Uint64("MsgViewID", recvMsg.ViewID).
				Uint64("MsgBlockNum", recvMsg.BlockNum).
				Msg("[OnPrepared] ViewID check failed")
		}
		return
	}
	if recvMsg.BlockNum > consensus.blockNum {
		consensus.getLogger().Debug().
			Uint64("MsgBlockNum", recvMsg.BlockNum).
			Uint64("blockNum", consensus.blockNum).
			Msg("[OnPrepared] Future Block Received, ignoring!!")
		return
	}

	// add block field
	blockPayload := make([]byte, len(block))
	copy(blockPayload[:], block[:])
	consensus.block = blockPayload

	// add preparedSig field
	consensus.aggregatedPrepareSig = aggSig
	consensus.prepareBitmap = mask

	// Optimistically add blockhash field of prepare message
	emptyHash := [32]byte{}
	if bytes.Compare(consensus.blockHash[:], emptyHash[:]) == 0 {
		copy(consensus.blockHash[:], blockHash[:])
	}

	// Construct and send the commit message
	blockNumBytes := make([]byte, 8)
	binary.LittleEndian.PutUint64(blockNumBytes, consensus.blockNum)
	commitPayload := append(blockNumBytes, consensus.blockHash[:]...)
	msgToSend := consensus.constructCommitMessage(commitPayload)

	// TODO: genesis account node delay for 1 second, this is a temp fix for allows FN nodes to earning reward
	if consensus.delayCommit > 0 {
		time.Sleep(consensus.delayCommit)
	}

	if err := consensus.msgSender.SendWithoutRetry([]p2p.GroupID{p2p.NewGroupIDByShardID(p2p.ShardID(consensus.ShardID))}, host.ConstructP2pMessage(byte(17), msgToSend)); err != nil {
		consensus.getLogger().Warn().Msg("[OnPrepared] Cannot send commit message!!")
	} else {
		consensus.getLogger().Info().
			Uint64("blockNum", consensus.blockNum).
			Bytes("blockHash", consensus.blockHash[:]).
			Msg("[OnPrepared] Sent Commit Message!!")
	}

	consensus.getLogger().Debug().
		Str("From", consensus.phase.String()).
		Str("To", Commit.String()).
		Msg("[OnPrepared] Switching phase")
	consensus.switchPhase(Commit, true)

	return
}

// TODO: move it to consensus_leader.go later
func (consensus *Consensus) onCommit(msg *msg_pb.Message) {
	if !consensus.IsLeader() {
		return
	}

	senderKey, err := consensus.verifySenderKey(msg)
	if err != nil {
		consensus.getLogger().Debug().Err(err).Msg("[OnCommit] VerifySenderKey Failed")
		return
	}
	if err = verifyMessageSig(senderKey, msg); err != nil {
		consensus.getLogger().Debug().Err(err).Msg("[OnCommit] Failed to verify sender's signature")
		return
	}

	recvMsg, err := ParsePbftMessage(msg)
	if err != nil {
		consensus.getLogger().Debug().Err(err).Msg("[OnCommit] Parse pbft message failed")
		return
	}

	if recvMsg.ViewID != consensus.viewID || recvMsg.BlockNum != consensus.blockNum {
		consensus.getLogger().Debug().
			Uint64("MsgViewID", recvMsg.ViewID).
			Uint64("MsgBlockNum", recvMsg.BlockNum).
			Uint64("blockNum", consensus.blockNum).
			Str("ValidatorPubKey", recvMsg.SenderPubkey.SerializeToHexStr()).
			Msg("[OnCommit] BlockNum/viewID not match")
		return
	}

	if !consensus.PbftLog.HasMatchingAnnounce(consensus.blockNum, recvMsg.BlockHash) {
		consensus.getLogger().Debug().
			Bytes("MsgBlockHash", recvMsg.BlockHash[:]).
			Uint64("MsgBlockNum", recvMsg.BlockNum).
			Uint64("blockNum", consensus.blockNum).
			Msg("[OnCommit] Cannot find matching blockhash")
		return
	}

	if !consensus.PbftLog.HasMatchingPrepared(consensus.blockNum, recvMsg.BlockHash) {
		consensus.getLogger().Debug().
			Bytes("blockHash", recvMsg.BlockHash[:]).
			Uint64("blockNum", consensus.blockNum).
			Msg("[OnCommit] Cannot find matching prepared message")
		return
	}

	validatorPubKey := recvMsg.SenderPubkey.SerializeToHexStr()

	commitSig := recvMsg.Payload

	consensus.mutex.Lock()
	defer consensus.mutex.Unlock()

	logger := consensus.getLogger().With().Str("validatorPubKey", validatorPubKey).Logger()
	if !consensus.IsValidatorInCommittee(recvMsg.SenderPubkey) {
		logger.Error().Msg("[OnCommit] Invalid validator")
		return
	}

	commitSigs := consensus.commitSigs
	commitBitmap := consensus.commitBitmap

	// proceed only when the message is not received before
	_, ok := commitSigs[validatorPubKey]
	if ok {
		logger.Debug().Msg("[OnCommit] Already received commit message from the validator")
		return
	}

	quorumWasMet := len(commitSigs) >= consensus.Quorum()

	// Verify the signature on commitPayload is correct
	var sign bls.Sign
	err = sign.Deserialize(commitSig)
	if err != nil {
		logger.Debug().Msg("[OnCommit] Failed to deserialize bls signature")
		return
	}
	blockNumHash := make([]byte, 8)
	binary.LittleEndian.PutUint64(blockNumHash, recvMsg.BlockNum)
	commitPayload := append(blockNumHash, recvMsg.BlockHash[:]...)
	logger = logger.With().Uint64("MsgViewID", recvMsg.ViewID).Uint64("MsgBlockNum", recvMsg.BlockNum).Logger()
	if !sign.VerifyHash(recvMsg.SenderPubkey, commitPayload) {
		logger.Error().Msg("[OnCommit] Cannot verify commit message")
		return
	}

	logger = logger.With().Int("numReceivedSoFar", len(commitSigs)).Logger()
	logger.Info().Msg("[OnCommit] Received new commit message")
	commitSigs[validatorPubKey] = &sign
	// Set the bitmap indicating that this validator signed.
	if err := commitBitmap.SetKey(recvMsg.SenderPubkey, true); err != nil {
		consensus.getLogger().Warn().Err(err).Msg("[OnCommit] commitBitmap.SetKey failed")
		return
	}

	quorumIsMet := len(commitSigs) >= consensus.Quorum()
	rewardThresholdIsMet := len(commitSigs) >= consensus.RewardThreshold()

	if !quorumWasMet && quorumIsMet {
		logger.Info().Msg("[OnCommit] 2/3 Enough commits received")
		go func(viewID uint64) {
			time.Sleep(2 * time.Second)
			logger.Debug().Msg("[OnCommit] Commit Grace Period Ended")
			consensus.commitFinishChan <- viewID
		}(consensus.viewID)

		consensus.msgSender.StopRetry(msg_pb.MessageType_PREPARED)
	}

	if rewardThresholdIsMet {
		go func(viewID uint64) {
			consensus.commitFinishChan <- viewID
			logger.Info().Msg("[OnCommit] 90% Enough commits received")
		}(consensus.viewID)
	}
}

func (consensus *Consensus) finalizeCommits() {
	consensus.getLogger().Info().Int("NumCommits", len(consensus.commitSigs)).Msg("[Finalizing] Finalizing Block")

	beforeCatchupNum := consensus.blockNum
	beforeCatchupViewID := consensus.viewID

	// Construct committed message
	msgToSend, aggSig := consensus.constructCommittedMessage()
	consensus.aggregatedCommitSig = aggSig // this may not needed

	// leader adds committed message to log
	msgPayload, _ := proto.GetConsensusMessagePayload(msgToSend)
	msg := &msg_pb.Message{}
	_ = protobuf.Unmarshal(msgPayload, msg)
	pbftMsg, err := ParsePbftMessage(msg)
	if err != nil {
		consensus.getLogger().Warn().Err(err).Msg("[FinalizeCommits] Unable to parse pbft message")
		return
	}
	consensus.PbftLog.AddMessage(pbftMsg)
	consensus.ChainReader.WriteLastCommits(pbftMsg.Payload)

	// find correct block content
	block := consensus.PbftLog.GetBlockByHash(consensus.blockHash)
	if block == nil {
		consensus.getLogger().Warn().
			Str("blockHash", hex.EncodeToString(consensus.blockHash[:])).
			Msg("[FinalizeCommits] Cannot find block by hash")
		return
	}
	consensus.tryCatchup()
	if consensus.blockNum-beforeCatchupNum != 1 {
		consensus.getLogger().Warn().
			Uint64("beforeCatchupBlockNum", beforeCatchupNum).
			Msg("[FinalizeCommits] Leader cannot provide the correct block for committed message")
		return
	}
	// if leader success finalize the block, send committed message to validators

	if err := consensus.msgSender.SendWithRetry(block.NumberU64(), msg_pb.MessageType_COMMITTED, []p2p.GroupID{p2p.NewGroupIDByShardID(p2p.ShardID(consensus.ShardID))}, host.ConstructP2pMessage(byte(17), msgToSend)); err != nil {
		consensus.getLogger().Warn().Err(err).Msg("[Finalizing] Cannot send committed message")
	} else {
		consensus.getLogger().Info().
			Bytes("blockHash", consensus.blockHash[:]).
			Uint64("blockNum", consensus.blockNum).
			Msg("[Finalizing] Sent Committed Message")
	}

	consensus.reportMetrics(*block)

	// Dump new block into level db
	// In current code, we add signatures in block in tryCatchup, the block dump to explorer does not contains signatures
	// but since explorer doesn't need signatures, it should be fine
	// in future, we will move signatures to next block
	//explorer.GetStorageInstance(consensus.leader.IP, consensus.leader.Port, true).Dump(block, beforeCatchupNum)

	if consensus.consensusTimeout[timeoutBootstrap].IsActive() {
		consensus.consensusTimeout[timeoutBootstrap].Stop()
		consensus.getLogger().Debug().Msg("[Finalizing] Start consensus timer; stop bootstrap timer only once")
	} else {
		consensus.getLogger().Debug().Msg("[Finalizing] Start consensus timer")
	}
	consensus.consensusTimeout[timeoutConsensus].Start()

	consensus.getLogger().Info().
		Uint64("blockNum", beforeCatchupNum).
		Uint64("ViewId", beforeCatchupViewID).
		Str("blockHash", block.Hash().String()).
		Int("index", consensus.getIndexOfPubKey(consensus.PubKey)).
		Msg("HOORAY!!!!!!! CONSENSUS REACHED!!!!!!!")

	// Send signal to Node so the new block can be added and new round of consensus can be triggered
	consensus.ReadySignal <- struct{}{}
}

func (consensus *Consensus) onCommitted(msg *msg_pb.Message) {
	consensus.getLogger().Debug().Msg("[OnCommitted] Receive committed message")

<<<<<<< HEAD
	// TODO: this is temp hack for update new node's committee information; remove it after staking and resharding finished
	if consensus.mode.Mode() == Listening {
		recvMsg, err := ParsePbftMessage(msg)
		if err != nil {
			consensus.getLogger().Warn().Msg("[OnCommitted] unable to parse msg")
			return
		}
		// check whether the block is the last block of epoch
		if core.ShardingSchedule.IsLastBlock(recvMsg.BlockNum) {
			epoch := core.ShardingSchedule.CalcEpochNumber(recvMsg.BlockNum)
			nextEpoch := new(big.Int).Add(epoch, common.Big1)
			pubKeys := core.GetPublicKeys(nextEpoch, consensus.ShardID)
			if len(pubKeys) == 0 {
				consensus.getLogger().Info().Msg("[OnCommitted] PublicKeys is Empty, Cannot update public keys")
				return
			}
			consensus.getLogger().Info().Int("numKeys", len(pubKeys)).Msg("[OnCommitted] Try to Update Shard Info and PublicKeys")

			for _, key := range pubKeys {
				if key.IsEqual(consensus.PubKey) {
					consensus.getLogger().Info().Uint64("blockNum", recvMsg.BlockNum).Msg("[OnCommitted] Successfully updated public keys for next epoch")
					consensus.UpdatePublicKeys(pubKeys)
					consensus.mode.SetMode(Normal)
				}
			}
		}
		return
	}

=======
>>>>>>> 33f8e198
	if consensus.IsLeader() && consensus.mode.Mode() == Normal {
		return
	}

	senderKey, err := consensus.verifySenderKey(msg)
	if err != nil {
		consensus.getLogger().Warn().Err(err).Msg("[OnCommitted] verifySenderKey failed")
		return
	}
	if !senderKey.IsEqual(consensus.LeaderPubKey) && consensus.mode.Mode() == Normal && !consensus.ignoreViewIDCheck {
		consensus.getLogger().Warn().Msg("[OnCommitted] senderKey not match leader PubKey")
		return
	}
	if err = verifyMessageSig(senderKey, msg); err != nil {
		consensus.getLogger().Warn().Err(err).Msg("[OnCommitted] Failed to verify sender's signature")
		return
	}

	recvMsg, err := ParsePbftMessage(msg)
	if err != nil {
		consensus.getLogger().Warn().Msg("[OnCommitted] unable to parse msg")
		return
	}

	if recvMsg.BlockNum < consensus.blockNum {
		consensus.getLogger().Info().
			Uint64("MsgBlockNum", recvMsg.BlockNum).
			Uint64("blockNum", consensus.blockNum).
			Msg("[OnCommitted] Received Old Blocks!!")
		return
	}

	aggSig, mask, err := consensus.ReadSignatureBitmapPayload(recvMsg.Payload, 0)
	if err != nil {
		consensus.getLogger().Error().Err(err).Msg("[OnCommitted] readSignatureBitmapPayload failed")
		return
	}

	// check has 2f+1 signatures
	if count := utils.CountOneBits(mask.Bitmap); count < consensus.Quorum() {
		consensus.getLogger().Warn().
			Int("need", consensus.Quorum()).
			Int("got", count).
			Msg("[OnCommitted] Not enough signature in committed msg")
		return
	}

	blockNumBytes := make([]byte, 8)
	binary.LittleEndian.PutUint64(blockNumBytes, recvMsg.BlockNum)
	commitPayload := append(blockNumBytes, recvMsg.BlockHash[:]...)
	if !aggSig.VerifyHash(mask.AggregatePublic, commitPayload) {
		consensus.getLogger().Error().
			Uint64("MsgBlockNum", recvMsg.BlockNum).
			Msg("[OnCommitted] Failed to verify the multi signature for commit phase")
		return
	}

	consensus.PbftLog.AddMessage(recvMsg)
	consensus.ChainReader.WriteLastCommits(recvMsg.Payload)
	consensus.getLogger().Debug().
		Uint64("MsgViewID", recvMsg.ViewID).
		Uint64("MsgBlockNum", recvMsg.BlockNum).
		Msg("[OnCommitted] Committed message added")

	consensus.mutex.Lock()
	defer consensus.mutex.Unlock()

	consensus.aggregatedCommitSig = aggSig
	consensus.commitBitmap = mask

	if recvMsg.BlockNum-consensus.blockNum > consensusBlockNumBuffer {
		consensus.getLogger().Debug().Uint64("MsgBlockNum", recvMsg.BlockNum).Msg("[OnCommitted] out of sync")
		go func() {
			select {
			case consensus.blockNumLowChan <- struct{}{}:
				consensus.mode.SetMode(Syncing)
				for _, v := range consensus.consensusTimeout {
					v.Stop()
				}
			case <-time.After(1 * time.Second):
			}
		}()
		return
	}

	//	if consensus.checkViewID(recvMsg) != nil {
	//		consensus.getLogger().Debug("viewID check failed", "viewID", recvMsg.ViewID, "myViewID", consensus.viewID)
	//		return
	//	}

	consensus.tryCatchup()
	if consensus.mode.Mode() == ViewChanging {
		consensus.getLogger().Debug().Msg("[OnCommitted] Still in ViewChanging mode, Exiting!!")
		return
	}

	if consensus.consensusTimeout[timeoutBootstrap].IsActive() {
		consensus.consensusTimeout[timeoutBootstrap].Stop()
		consensus.getLogger().Debug().Msg("[OnCommitted] Start consensus timer; stop bootstrap timer only once")
	} else {
		consensus.getLogger().Debug().Msg("[OnCommitted] Start consensus timer")
	}
	consensus.consensusTimeout[timeoutConsensus].Start()
	return
}

// LastCommitSig returns the byte array of aggregated commit signature and bitmap of last block
func (consensus *Consensus) LastCommitSig() ([]byte, []byte, error) {
	if consensus.blockNum <= 1 {
		return nil, nil, nil
	}
	lastCommits, err := consensus.ChainReader.ReadLastCommits()
	if err != nil || len(lastCommits) < 96 {
		msgs := consensus.PbftLog.GetMessagesByTypeSeq(msg_pb.MessageType_COMMITTED, consensus.blockNum-1)
		if len(msgs) != 1 {
			return nil, nil, ctxerror.New("GetLastCommitSig failed with wrong number of committed message", "numCommittedMsg", len(msgs))
		}
		lastCommits = msgs[0].Payload
	}
	//#### Read payload data from committed msg
	aggSig := make([]byte, 96)
	bitmap := make([]byte, len(lastCommits)-96)
	offset := 0
	copy(aggSig[:], lastCommits[offset:offset+96])
	offset += 96
	copy(bitmap[:], lastCommits[offset:])
	//#### END Read payload data from committed msg
	return aggSig, bitmap, nil
}

// try to catch up if fall behind
func (consensus *Consensus) tryCatchup() {
	consensus.getLogger().Info().Msg("[TryCatchup] commit new blocks")
	//	if consensus.phase != Commit && consensus.mode.Mode() == Normal {
	//		return
	//	}
	currentBlockNum := consensus.blockNum
	for {
		msgs := consensus.PbftLog.GetMessagesByTypeSeq(msg_pb.MessageType_COMMITTED, consensus.blockNum)
		if len(msgs) == 0 {
			break
		}
		if len(msgs) > 1 {
			consensus.getLogger().Error().
				Int("numMsgs", len(msgs)).
				Msg("[TryCatchup] DANGER!!! we should only get one committed message for a given blockNum")
		}
		consensus.getLogger().Info().Msg("[TryCatchup] committed message found")

		block := consensus.PbftLog.GetBlockByHash(msgs[0].BlockHash)
		if block == nil {
			break
		}

		if consensus.BlockVerifier == nil {
			// do nothing
		} else if err := consensus.BlockVerifier(block); err != nil {
			consensus.getLogger().Info().Msg("[TryCatchup]block verification faied")
			return
		}

		if block.ParentHash() != consensus.ChainReader.CurrentHeader().Hash() {
			consensus.getLogger().Debug().Msg("[TryCatchup] parent block hash not match")
			break
		}
		consensus.getLogger().Info().Msg("[TryCatchup] block found to commit")

		preparedMsgs := consensus.PbftLog.GetMessagesByTypeSeqHash(msg_pb.MessageType_PREPARED, msgs[0].BlockNum, msgs[0].BlockHash)
		msg := consensus.PbftLog.FindMessageByMaxViewID(preparedMsgs)
		if msg == nil {
			break
		}
		consensus.getLogger().Info().Msg("[TryCatchup] prepared message found to commit")

		consensus.blockHash = [32]byte{}
		consensus.blockNum = consensus.blockNum + 1
		consensus.viewID = msgs[0].ViewID + 1
		consensus.LeaderPubKey = msgs[0].SenderPubkey

		consensus.getLogger().Info().Msg("[TryCatchup] Adding block to chain")
		consensus.OnConsensusDone(block)
		consensus.ResetState()

		select {
		case consensus.VerifiedNewBlock <- block:
		default:
			consensus.getLogger().Info().
				Str("blockHash", block.Hash().String()).
				Msg("[TryCatchup] consensus verified block send to chan failed")
			continue
		}

		break
	}
	if currentBlockNum < consensus.blockNum {
		consensus.getLogger().Info().
			Uint64("From", currentBlockNum).
			Uint64("To", consensus.blockNum).
			Msg("[TryCatchup] Caught up!")
		consensus.switchPhase(Announce, true)
	}
	// catup up and skip from view change trap
	if currentBlockNum < consensus.blockNum && consensus.mode.Mode() == ViewChanging {
		consensus.mode.SetMode(Normal)
		consensus.consensusTimeout[timeoutViewChange].Stop()
	}
	// clean up old log
	consensus.PbftLog.DeleteBlocksLessThan(consensus.blockNum - 1)
	consensus.PbftLog.DeleteMessagesLessThan(consensus.blockNum - 1)
}

// Start waits for the next new block and run consensus
func (consensus *Consensus) Start(blockChannel chan *types.Block, stopChan chan struct{}, stoppedChan chan struct{}, startChannel chan struct{}) {
	go func() {
		if consensus.IsLeader() {
			consensus.getLogger().Info().Time("time", time.Now()).Msg("[ConsensusMainLoop] Waiting for consensus start")
			<-startChannel

			// send a signal to indicate it's ready to run consensus
			// this signal is consumed by node object to create a new block and in turn trigger a new consensus on it
			go func() {
				consensus.getLogger().Info().Time("time", time.Now()).Msg("[ConsensusMainLoop] Send ReadySignal")
				consensus.ReadySignal <- struct{}{}
			}()
		}
		consensus.getLogger().Info().Time("time", time.Now()).Msg("[ConsensusMainLoop] Consensus started")
		defer close(stoppedChan)
		ticker := time.NewTicker(3 * time.Second)
		consensus.consensusTimeout[timeoutBootstrap].Start()
		consensus.getLogger().Debug().
			Uint64("viewID", consensus.viewID).
			Uint64("blockNum", consensus.blockNum).
			Msg("[ConsensusMainLoop] Start bootstrap timeout (only once)")

		vdfInProgress := false
		for {
			select {
			case <-ticker.C:
				for k, v := range consensus.consensusTimeout {
					if consensus.mode.Mode() == Syncing || consensus.mode.Mode() == Listening {
						v.Stop()
					}
					if !v.CheckExpire() {
						continue
					}
					if k != timeoutViewChange {
						consensus.getLogger().Debug().Msg("[ConsensusMainLoop] Ops Consensus Timeout!!!")
						consensus.startViewChange(consensus.viewID + 1)
						break
					} else {
						consensus.getLogger().Debug().Msg("[ConsensusMainLoop] Ops View Change Timeout!!!")
						viewID := consensus.mode.ViewID()
						consensus.startViewChange(viewID + 1)
						break
					}
				}
			case <-consensus.syncReadyChan:
				consensus.SetBlockNum(consensus.ChainReader.CurrentHeader().Number.Uint64() + 1)
				consensus.SetViewID(consensus.ChainReader.CurrentHeader().ViewID.Uint64() + 1)
				mode := consensus.UpdateConsensusInformation()
				consensus.mode.SetMode(mode)
				consensus.getLogger().Info().Str("Mode", mode.String()).Msg("Node is in sync")

			case <-consensus.syncNotReadyChan:
				consensus.SetBlockNum(consensus.ChainReader.CurrentHeader().Number.Uint64() + 1)
				consensus.mode.SetMode(Syncing)
				consensus.getLogger().Info().Msg("Node is out of sync")

			case newBlock := <-blockChannel:
				consensus.getLogger().Info().
					Uint64("MsgBlockNum", newBlock.NumberU64()).
					Msg("[ConsensusMainLoop] Received Proposed New Block!")

				//VRF/VDF is only generated in the beacon chain
				if consensus.NeedsRandomNumberGeneration(newBlock.Header().Epoch) {
					// generate VRF if the current block has a new leader
					if !consensus.ChainReader.IsSameLeaderAsPreviousBlock(newBlock) {
						vrfBlockNumbers, err := consensus.ChainReader.ReadEpochVrfBlockNums(newBlock.Header().Epoch)
						if err != nil {
							consensus.getLogger().Info().
								Uint64("MsgBlockNum", newBlock.NumberU64()).
								Uint64("Epoch", newBlock.Header().Epoch.Uint64()).
								Msg("[ConsensusMainLoop] no VRF block number from local db")
						}

						//check if VRF is already generated for the current block
						vrfAlreadyGenerated := false
						for _, v := range vrfBlockNumbers {
							if v == newBlock.NumberU64() {
								consensus.getLogger().Info().
									Uint64("MsgBlockNum", newBlock.NumberU64()).
									Uint64("Epoch", newBlock.Header().Epoch.Uint64()).
									Msg("[ConsensusMainLoop] VRF is already generated for this block")
								vrfAlreadyGenerated = true
								break
							}
						}

						if !vrfAlreadyGenerated {
							//generate a new VRF for the current block
							vrfBlockNumbers := consensus.GenerateVrfAndProof(newBlock, vrfBlockNumbers)

							//generate a new VDF for the current epoch if there are enough VRFs in the current epoch
							//note that  >= instead of == is used, because it is possible the current leader
							//can commit this block, go offline without finishing VDF
							if (!vdfInProgress) && len(vrfBlockNumbers) >= consensus.VdfSeedSize() {
								//check local database to see if there's a VDF generated for this epoch
								//generate a VDF if no blocknum is available
								_, err := consensus.ChainReader.ReadEpochVdfBlockNum(newBlock.Header().Epoch)
								if err != nil {
									consensus.GenerateVdfAndProof(newBlock, vrfBlockNumbers)
									vdfInProgress = true
								}
							}
						}
					}

					vdfOutput, seed, err := consensus.GetNextRnd()
					if err == nil {
						vdfInProgress = false
						// Verify the randomness
						vdfObject := vdf_go.New(core.ShardingSchedule.VdfDifficulty(), seed)
						if !vdfObject.Verify(vdfOutput) {
							consensus.getLogger().Warn().
								Uint64("MsgBlockNum", newBlock.NumberU64()).
								Uint64("Epoch", newBlock.Header().Epoch.Uint64()).
								Msg("[ConsensusMainLoop] failed to verify the VDF output")
						} else {
							//write the VDF only if VDF has not been generated
							_, err := consensus.ChainReader.ReadEpochVdfBlockNum(newBlock.Header().Epoch)
							if err == nil {
								consensus.getLogger().Info().
									Uint64("MsgBlockNum", newBlock.NumberU64()).
									Uint64("Epoch", newBlock.Header().Epoch.Uint64()).
									Msg("[ConsensusMainLoop] VDF has already been generated previously")
							} else {
								consensus.getLogger().Info().
									Uint64("MsgBlockNum", newBlock.NumberU64()).
									Uint64("Epoch", newBlock.Header().Epoch.Uint64()).
									Msg("[ConsensusMainLoop] Generated a new VDF")

								newBlock.AddVdf(vdfOutput[:])
							}
						}
					} else {
						//consensus.getLogger().Error().Err(err). Msg("[ConsensusMainLoop] Failed to get randomness")
					}
				}

				startTime = time.Now()
				consensus.msgSender.Reset(newBlock.NumberU64())

				consensus.getLogger().Debug().
					Int("numTxs", len(newBlock.Transactions())).
					Interface("consensus", consensus).
					Time("startTime", startTime).
					Int("publicKeys", len(consensus.PublicKeys)).
					Msg("[ConsensusMainLoop] STARTING CONSENSUS")
				consensus.announce(newBlock)

			case msg := <-consensus.MsgChan:
				consensus.handleMessageUpdate(msg)

			case viewID := <-consensus.commitFinishChan:
				func() {
					consensus.mutex.Lock()
					defer consensus.mutex.Unlock()
					if viewID == consensus.viewID {
						consensus.finalizeCommits()
					}
				}()

			case <-stopChan:
				return
			}
		}
	}()
}

// GenerateVrfAndProof generates new VRF/Proof from hash of previous block
func (consensus *Consensus) GenerateVrfAndProof(newBlock *types.Block, vrfBlockNumbers []uint64) []uint64 {
	sk := vrf_bls.NewVRFSigner(consensus.priKey)
	blockHash := [32]byte{}
	previousHeader := consensus.ChainReader.GetHeaderByNumber(newBlock.NumberU64() - 1)
	previousHash := previousHeader.Hash()
	copy(blockHash[:], previousHash[:])

	vrf, proof := sk.Evaluate(blockHash[:])
	newBlock.AddVrf(append(vrf[:], proof...))

	consensus.getLogger().Info().
		Uint64("MsgBlockNum", newBlock.NumberU64()).
		Uint64("Epoch", newBlock.Header().Epoch.Uint64()).
		Int("Num of VRF", len(vrfBlockNumbers)).
		Msg("[ConsensusMainLoop] Leader generated a VRF")

	return vrfBlockNumbers
}

// ValidateVrfAndProof validates a VRF/Proof from hash of previous block
func (consensus *Consensus) ValidateVrfAndProof(headerObj types.Header) bool {
	vrfPk := vrf_bls.NewVRFVerifier(consensus.LeaderPubKey)

	var blockHash [32]byte
	previousHeader := consensus.ChainReader.GetHeaderByNumber(headerObj.Number.Uint64() - 1)
	previousHash := previousHeader.Hash()
	copy(blockHash[:], previousHash[:])

	vrfProof := [96]byte{}
	copy(vrfProof[:], headerObj.Vrf[32:])
	hash, err := vrfPk.ProofToHash(blockHash[:], vrfProof[:])
	if err != nil {
		consensus.getLogger().Warn().
			Err(err).
			Str("MsgBlockNum", headerObj.Number.String()).
			Msg("[OnAnnounce] VRF verification error")
		return false
	}

	if !bytes.Equal(hash[:], headerObj.Vrf[:32]) {
		consensus.getLogger().Warn().
			Str("MsgBlockNum", headerObj.Number.String()).
			Msg("[OnAnnounce] VRF proof is not valid")
		return false
	}

	vrfBlockNumbers, _ := consensus.ChainReader.ReadEpochVrfBlockNums(headerObj.Epoch)
	consensus.getLogger().Info().
		Str("MsgBlockNum", headerObj.Number.String()).
		Int("Number of VRF", len(vrfBlockNumbers)).
		Msg("[OnAnnounce] validated a new VRF")

	return true
}

// GenerateVdfAndProof generates new VDF/Proof from VRFs in the current epoch
func (consensus *Consensus) GenerateVdfAndProof(newBlock *types.Block, vrfBlockNumbers []uint64) {
	//derive VDF seed from VRFs generated in the current epoch
	seed := [32]byte{}
	for i := 0; i < consensus.VdfSeedSize(); i++ {
		previousVrf := consensus.ChainReader.GetVrfByNumber(vrfBlockNumbers[i])
		for j := 0; j < len(seed); j++ {
			seed[j] = seed[j] ^ previousVrf[j]
		}
	}

	consensus.getLogger().Info().
		Uint64("MsgBlockNum", newBlock.NumberU64()).
		Uint64("Epoch", newBlock.Header().Epoch.Uint64()).
		Int("Num of VRF", len(vrfBlockNumbers)).
		Msg("[ConsensusMainLoop] VDF computation started")

	go func() {
		vdf := vdf_go.New(core.ShardingSchedule.VdfDifficulty(), seed)
		outputChannel := vdf.GetOutputChannel()
		start := time.Now()
		vdf.Execute()
		duration := time.Now().Sub(start)
		consensus.getLogger().Info().
			Dur("duration", duration).
			Msg("[ConsensusMainLoop] VDF computation finished")
		output := <-outputChannel

		// The first 516 bytes are the VDF+proof and the last 32 bytes are XORed VRF as seed
		rndBytes := [548]byte{}
		copy(rndBytes[:516], output[:])
		copy(rndBytes[516:], seed[:])
		consensus.RndChannel <- rndBytes
	}()
}

// ValidateVdfAndProof validates the VDF/proof in the current epoch
func (consensus *Consensus) ValidateVdfAndProof(headerObj types.Header) bool {
	vrfBlockNumbers, err := consensus.ChainReader.ReadEpochVrfBlockNums(headerObj.Epoch)
	if err != nil {
		consensus.getLogger().Error().Err(err).
			Str("MsgBlockNum", headerObj.Number.String()).
			Msg("[OnAnnounce] failed to read VRF block numbers for VDF computation")
	}

	//extra check to make sure there's no index out of range error
	//it can happen if epoch is messed up, i.e. VDF ouput is generated in the next epoch
	if consensus.VdfSeedSize() > len(vrfBlockNumbers) {
		return false
	}

	seed := [32]byte{}
	for i := 0; i < consensus.VdfSeedSize(); i++ {
		previousVrf := consensus.ChainReader.GetVrfByNumber(vrfBlockNumbers[i])
		for j := 0; j < len(seed); j++ {
			seed[j] = seed[j] ^ previousVrf[j]
		}
	}

	vdfObject := vdf_go.New(core.ShardingSchedule.VdfDifficulty(), seed)
	vdfOutput := [516]byte{}
	copy(vdfOutput[:], headerObj.Vdf)
	if vdfObject.Verify(vdfOutput) {
		consensus.getLogger().Info().
			Str("MsgBlockNum", headerObj.Number.String()).
			Int("Num of VRF", consensus.VdfSeedSize()).
			Msg("[OnAnnounce] validated a new VDF")

	} else {
		consensus.getLogger().Warn().
			Str("MsgBlockNum", headerObj.Number.String()).
			Uint64("Epoch", headerObj.Epoch.Uint64()).
			Int("Num of VRF", consensus.VdfSeedSize()).
			Msg("[OnAnnounce] VDF proof is not valid")
		return false
	}

	return true
}<|MERGE_RESOLUTION|>--- conflicted
+++ resolved
@@ -12,6 +12,7 @@
 	"github.com/harmony-one/bls/ffi/go/bls"
 	"github.com/harmony-one/harmony/api/proto"
 	msg_pb "github.com/harmony-one/harmony/api/proto/message"
+	"github.com/harmony-one/harmony/core"
 	"github.com/harmony-one/harmony/core/types"
 	vrf_bls "github.com/harmony-one/harmony/crypto/vrf/bls"
 	"github.com/harmony-one/harmony/internal/ctxerror"
@@ -800,38 +801,6 @@
 func (consensus *Consensus) onCommitted(msg *msg_pb.Message) {
 	consensus.getLogger().Debug().Msg("[OnCommitted] Receive committed message")
 
-<<<<<<< HEAD
-	// TODO: this is temp hack for update new node's committee information; remove it after staking and resharding finished
-	if consensus.mode.Mode() == Listening {
-		recvMsg, err := ParsePbftMessage(msg)
-		if err != nil {
-			consensus.getLogger().Warn().Msg("[OnCommitted] unable to parse msg")
-			return
-		}
-		// check whether the block is the last block of epoch
-		if core.ShardingSchedule.IsLastBlock(recvMsg.BlockNum) {
-			epoch := core.ShardingSchedule.CalcEpochNumber(recvMsg.BlockNum)
-			nextEpoch := new(big.Int).Add(epoch, common.Big1)
-			pubKeys := core.GetPublicKeys(nextEpoch, consensus.ShardID)
-			if len(pubKeys) == 0 {
-				consensus.getLogger().Info().Msg("[OnCommitted] PublicKeys is Empty, Cannot update public keys")
-				return
-			}
-			consensus.getLogger().Info().Int("numKeys", len(pubKeys)).Msg("[OnCommitted] Try to Update Shard Info and PublicKeys")
-
-			for _, key := range pubKeys {
-				if key.IsEqual(consensus.PubKey) {
-					consensus.getLogger().Info().Uint64("blockNum", recvMsg.BlockNum).Msg("[OnCommitted] Successfully updated public keys for next epoch")
-					consensus.UpdatePublicKeys(pubKeys)
-					consensus.mode.SetMode(Normal)
-				}
-			}
-		}
-		return
-	}
-
-=======
->>>>>>> 33f8e198
 	if consensus.IsLeader() && consensus.mode.Mode() == Normal {
 		return
 	}
