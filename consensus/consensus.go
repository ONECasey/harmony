--- conflicted
+++ resolved
@@ -663,15 +663,9 @@
 	return consensus.leader.ConsensusPubKey
 }
 
-<<<<<<< HEAD
-// GetNumValidators returns the length of PublicKeys
-func (consensus *Consensus) GetNumValidators() int {
-	return len(consensus.PublicKeys)
-=======
 // GetPeers returns PublicKeys
 func (consensus *Consensus) GetPeers() []*bls.PublicKey {
 	return consensus.PublicKeys
->>>>>>> d0ddf70f
 }
 
 // GetConsensusID returns the consensus ID
