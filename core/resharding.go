--- conflicted
+++ resolved
@@ -26,15 +26,9 @@
 	// GenesisShardNum is the number of shard at genesis
 	GenesisShardNum = 4
 	// GenesisShardSize is the size of each shard at genesis
-<<<<<<< HEAD
-	GenesisShardSize = 5
-	// GenesisShardHarmonyNodes is the number of harmony node at each shard
-	GenesisShardHarmonyNodes = 5
-=======
 	GenesisShardSize = 150
 	// GenesisShardHarmonyNodes is the number of harmony node at each shard
 	GenesisShardHarmonyNodes = 116
->>>>>>> 276bc258
 	// CuckooRate is the percentage of nodes getting reshuffled in the second step of cuckoo resharding.
 	CuckooRate = 0.1
 )
