// Copyright 2014 The go-ethereum Authors
// This file is part of the go-ethereum library.
//
// The go-ethereum library is free software: you can redistribute it and/or modify
// it under the terms of the GNU Lesser General Public License as published by
// the Free Software Foundation, either version 3 of the License, or
// (at your option) any later version.
//
// The go-ethereum library is distributed in the hope that it will be useful,
// but WITHOUT ANY WARRANTY; without even the implied warranty of
// MERCHANTABILITY or FITNESS FOR A PARTICULAR PURPOSE. See the
// GNU Lesser General Public License for more details.
//
// You should have received a copy of the GNU Lesser General Public License
// along with the go-ethereum library. If not, see <http://www.gnu.org/licenses/>.

package core

import (
	"fmt"
	"math"
	"math/big"
	"sort"
	"sync"
	"time"

	"github.com/ethereum/go-ethereum/common"
	"github.com/ethereum/go-ethereum/common/prque"
	"github.com/ethereum/go-ethereum/event"
	"github.com/ethereum/go-ethereum/metrics"
	"github.com/harmony-one/harmony/internal/params"
	"github.com/pkg/errors"

	"github.com/harmony-one/harmony/block"
	"github.com/harmony-one/harmony/core/state"
	"github.com/harmony-one/harmony/core/types"
	hmyCommon "github.com/harmony-one/harmony/internal/common"
	"github.com/harmony-one/harmony/internal/utils"
	"github.com/harmony-one/harmony/shard"
	staking "github.com/harmony-one/harmony/staking/types"
)

const (
	// chainHeadChanSize is the size of channel listening to ChainHeadEvent.
	chainHeadChanSize = 10
)

var (
	// ErrInvalidSender is returned if the transaction contains an invalid signature.
	ErrInvalidSender = errors.New("invalid sender")

	// ErrInvalidShard is returned if the transaction is for the wrong shard.
	ErrInvalidShard = errors.New("invalid shard")

	// ErrNonceTooLow is returned if the nonce of a transaction is lower than the
	// one present in the local chain.
	ErrNonceTooLow = errors.New("nonce too low")

	// ErrUnderpriced is returned if a transaction's gas price is below the minimum
	// configured for the transaction pool.
	ErrUnderpriced = errors.New("transaction underpriced")

	// ErrReplaceUnderpriced is returned if a transaction is attempted to be replaced
	// with a different one without the required price bump.
	ErrReplaceUnderpriced = errors.New("replacement transaction underpriced")

	// ErrInsufficientFunds is returned if the total cost of executing a transaction
	// is higher than the balance of the user's account.
	ErrInsufficientFunds = errors.New("insufficient funds for gas * price + value")

	// ErrIntrinsicGas is returned if the transaction is specified to use less gas
	// than required to start the invocation.
	ErrIntrinsicGas = errors.New("intrinsic gas too low")

	// ErrGasLimit is returned if a transaction's requested gas limit exceeds the
	// maximum allowance of the current block.
	ErrGasLimit = errors.New("exceeds block gas limit")

	// ErrNegativeValue is a sanity error to ensure noone is able to specify a
	// transaction with a negative value.
	ErrNegativeValue = errors.New("negative value")

	// ErrOversizedData is returned if the input data of a transaction is greater
	// than some meaningful limit a user might use. This is not a consensus error
	// making the transaction invalid, rather a DOS protection.
	ErrOversizedData = errors.New("oversized data")

	// ErrKnownTransaction is returned if a transaction that is already in the pool
	// attempting to be added to the pool.
	ErrKnownTransaction = errors.New("known transaction")

	// ErrInvalidMsgForStakingDirective is returned if a staking message does not
	// match the related directive
	ErrInvalidMsgForStakingDirective = errors.New("staking message does not match directive message")

	// ErrBlacklistFrom is returned if a transaction's from/source address is blacklisted
	ErrBlacklistFrom = errors.New("`from` address of transaction in blacklist")

	// ErrBlacklistTo is returned if a transaction's to/destination address is blacklisted
	ErrBlacklistTo = errors.New("`to` address of transaction in blacklist")
)

var (
	evictionInterval    = time.Minute     // Time interval to check for evictable transactions
	statsReportInterval = 8 * time.Second // Time interval to report transaction pool stats
)

var (
	// Metrics for the pending pool
	pendingDiscardCounter   = metrics.NewRegisteredCounter("txpool/pending/discard", nil)
	pendingReplaceCounter   = metrics.NewRegisteredCounter("txpool/pending/replace", nil)
	pendingRateLimitCounter = metrics.NewRegisteredCounter("txpool/pending/ratelimit", nil) // Dropped due to rate limiting
	pendingNofundsCounter   = metrics.NewRegisteredCounter("txpool/pending/nofunds", nil)   // Dropped due to out-of-funds

	// Metrics for the queued pool
	queuedDiscardCounter   = metrics.NewRegisteredCounter("txpool/queued/discard", nil)
	queuedReplaceCounter   = metrics.NewRegisteredCounter("txpool/queued/replace", nil)
	queuedRateLimitCounter = metrics.NewRegisteredCounter("txpool/queued/ratelimit", nil) // Dropped due to rate limiting
	queuedNofundsCounter   = metrics.NewRegisteredCounter("txpool/queued/nofunds", nil)   // Dropped due to out-of-funds

	// General tx metrics
	invalidTxCounter     = metrics.NewRegisteredCounter("txpool/invalid", nil)
	underpricedTxCounter = metrics.NewRegisteredCounter("txpool/underpriced", nil)
)

// TxStatus is the current status of a transaction as seen by the pool.
type TxStatus uint

// Constants for TxStatus.
const (
	TxStatusUnknown TxStatus = iota
	TxStatusQueued
	TxStatusPending
	TxStatusIncluded
)

// blockChain provides the state of blockchain and current gas limit to do
// some pre checks in tx pool and event subscribers.
type blockChain interface {
	CurrentBlock() *types.Block
	GetBlock(hash common.Hash, number uint64) *types.Block
	StateAt(root common.Hash) (*state.DB, error)

	SubscribeChainHeadEvent(ch chan<- ChainHeadEvent) event.Subscription
}

// TxPoolConfig are the configuration parameters of the transaction pool.
type TxPoolConfig struct {
	Locals    []common.Address // Addresses that should be treated by default as local
	NoLocals  bool             // Whether local transaction handling should be disabled
	Journal   string           // Journal of local transactions to survive node restarts
	Rejournal time.Duration    // Time interval to regenerate the local transaction journal

	PriceLimit uint64 // Minimum gas price to enforce for acceptance into the pool
	PriceBump  uint64 // Minimum price bump to replace an already existing transaction (nonce)

	AccountSlots uint64 // Number of executable transaction slots guaranteed per account
	GlobalSlots  uint64 // Maximum number of executable transaction slots for all accounts
	AccountQueue uint64 // Maximum number of non-executable transaction slots permitted per account
	GlobalQueue  uint64 // Maximum number of non-executable transaction slots for all accounts

	Lifetime time.Duration // Maximum amount of time non-executable transaction are queued

	Blacklist map[common.Address]struct{} // Set of accounts that cannot be a part of any transaction
}

// DefaultTxPoolConfig contains the default configurations for the transaction
// pool.
var DefaultTxPoolConfig = TxPoolConfig{
	Journal:   "transactions.rlp",
	Rejournal: time.Hour,

<<<<<<< HEAD
	PriceLimit: 3e10, // 30 Gwei or Nano
=======
	PriceLimit: 3e10, // 30 Gwei/Nano
>>>>>>> 463ec55c
	PriceBump:  3,

	AccountSlots: 16,
	GlobalSlots:  4096,
	AccountQueue: 64,
	GlobalQueue:  1024,

	Lifetime: 30 * time.Minute,

	Blacklist: map[common.Address]struct{}{},
}

// sanitize checks the provided user configurations and changes anything that's
// unreasonable or unworkable.
func (config *TxPoolConfig) sanitize() TxPoolConfig {
	conf := *config
	if conf.Rejournal < time.Second {
		utils.Logger().Warn().
			Dur("provided", conf.Rejournal).
			Dur("updated", time.Second).
			Msg("Sanitizing invalid txpool journal time")
		conf.Rejournal = time.Second
	}
	if conf.PriceLimit < 1 {
		utils.Logger().Warn().
			Uint64("provided", conf.PriceLimit).
			Uint64("updated", DefaultTxPoolConfig.PriceLimit).
			Msg("Sanitizing invalid txpool price limit")
		conf.PriceLimit = DefaultTxPoolConfig.PriceLimit
	}
	if conf.PriceBump < 1 {
		utils.Logger().Warn().
			Uint64("provided", conf.PriceBump).
			Uint64("updated", DefaultTxPoolConfig.PriceBump).
			Msg("Sanitizing invalid txpool price bump")
		conf.PriceBump = DefaultTxPoolConfig.PriceBump
	}
	if conf.Blacklist == nil {
		utils.Logger().Warn().Msg("Sanitizing nil blacklist set")
		conf.Blacklist = DefaultTxPoolConfig.Blacklist
	}

	return conf
}

// TxPool contains all currently known transactions. Transactions
// enter the pool when they are received from the network or submitted
// locally. They exit the pool when they are included in the blockchain.
//
// The pool separates processable transactions (which can be applied to the
// current state) and future transactions. Transactions move between those
// two states over time as they are received and processed.
type TxPool struct {
	config       TxPoolConfig
	chainconfig  *params.ChainConfig
	chain        blockChain
	gasPrice     *big.Int
	txFeed       event.Feed
	scope        event.SubscriptionScope
	chainHeadCh  chan ChainHeadEvent
	chainHeadSub event.Subscription
	mu           sync.RWMutex

	currentState  *state.DB           // Current state in the blockchain head
	pendingState  *state.ManagedState // Pending state tracking virtual nonces
	currentMaxGas uint64              // Current gas limit for transaction caps

	locals  *accountSet // Set of local transaction to exempt from eviction rules
	journal *txJournal  // Journal of local transaction to back up to disk

	pending map[common.Address]*txList   // All currently processable transactions
	queue   map[common.Address]*txList   // Queued but non-processable transactions
	beats   map[common.Address]time.Time // Last heartbeat from each known account
	all     *txLookup                    // All transactions to allow lookups
	priced  *txPricedList                // All transactions sorted by price

	wg sync.WaitGroup // for shutdown sync

	txErrorSink *types.TransactionErrorSink // All failed txs gets reported here

	homestead bool
	istanbul  bool
}

// NewTxPool creates a new transaction pool to gather, sort and filter inbound
// transactions from the network.
func NewTxPool(config TxPoolConfig, chainconfig *params.ChainConfig,
	chain blockChain, txErrorSink *types.TransactionErrorSink,
) *TxPool {
	// Sanitize the input to ensure no vulnerable gas prices are set
	config = (&config).sanitize()

	// Create the transaction pool with its initial settings
	pool := &TxPool{
		config:      config,
		chainconfig: chainconfig,
		chain:       chain,
		pending:     make(map[common.Address]*txList),
		queue:       make(map[common.Address]*txList),
		beats:       make(map[common.Address]time.Time),
		all:         newTxLookup(),
		chainHeadCh: make(chan ChainHeadEvent, chainHeadChanSize),
		gasPrice:    new(big.Int).SetUint64(config.PriceLimit),
		txErrorSink: txErrorSink,
	}
	pool.locals = newAccountSet(chainconfig.ChainID)
	for _, addr := range config.Locals {
		utils.Logger().Info().Interface("address", addr).Msg("Setting new local account")
		pool.locals.add(addr)
	}
	pool.priced = newTxPricedList(pool.all)
	pool.reset(nil, chain.CurrentBlock().Header())

	// If local transactions and journaling is enabled, load from disk
	if !config.NoLocals && config.Journal != "" {
		pool.journal = newTxJournal(config.Journal)

		if err := pool.journal.load(pool.AddLocals); err != nil {
			utils.Logger().Warn().Err(err).Msg("Failed to load transaction journal")
		}
		if err := pool.journal.rotate(pool.local()); err != nil {
			utils.Logger().Warn().Err(err).Msg("Failed to rotate transaction journal")
		}
	}
	// Subscribe events from blockchain
	pool.chainHeadSub = pool.chain.SubscribeChainHeadEvent(pool.chainHeadCh)

	// Start the event loop and return
	pool.wg.Add(1)
	go pool.loop()

	return pool
}

// loop is the transaction pool's main event loop, waiting for and reacting to
// outside blockchain events as well as for various reporting and transaction
// eviction events.
func (pool *TxPool) loop() {
	defer pool.wg.Done()

	// Start the stats reporting and transaction eviction tickers
	var prevPending, prevQueued, prevStales int

	report := time.NewTicker(statsReportInterval)
	defer report.Stop()

	evict := time.NewTicker(evictionInterval)
	defer evict.Stop()

	journal := time.NewTicker(pool.config.Rejournal)
	defer journal.Stop()

	// Track the previous head headers for transaction reorgs
	head := pool.chain.CurrentBlock()

	// Keep waiting for and reacting to the various events
	for {
		select {
		// Handle ChainHeadEvent
		case ev := <-pool.chainHeadCh:
			if ev.Block != nil {
				pool.mu.Lock()
				if pool.chainconfig.IsS3(ev.Block.Epoch()) {
					pool.homestead = true
				}
				if pool.chainconfig.IsIstanbul(ev.Block.Epoch()) {
					pool.istanbul = true
				}
				pool.reset(head.Header(), ev.Block.Header())
				head = ev.Block
				pool.mu.Unlock()
			}
		// Be unsubscribed due to system stopped
		case <-pool.chainHeadSub.Err():
			return

		// Handle stats reporting ticks
		case <-report.C:
			pool.mu.RLock()
			pending, queued := pool.stats()
			stales := pool.priced.stales
			pool.mu.RUnlock()

			if pending != prevPending || queued != prevQueued || stales != prevStales {
				utils.Logger().Debug().
					Int("executable", pending).
					Int("queued", queued).
					Int("stales", stales).
					Msg("Transaction pool status report")
				prevPending, prevQueued, prevStales = pending, queued, stales
			}

		// Handle inactive account transaction eviction
		case <-evict.C:
			pool.mu.Lock()
			for addr := range pool.queue {
				// Skip local transactions from the eviction mechanism
				if pool.locals.contains(addr) {
					continue
				}
				// Any non-locals old enough should be removed
				if time.Since(pool.beats[addr]) > pool.config.Lifetime {
					b32addr, err := hmyCommon.AddressToBech32(addr)
					if err != nil {
						b32addr = "unknown"
					}
					for _, tx := range pool.queue[addr].Flatten() {
						pool.removeTx(tx.Hash(), true)
						pool.txErrorSink.Add(tx, fmt.Errorf("removed transaction for inactive account %v", b32addr))
					}
				}
			}
			pool.mu.Unlock()

		// Handle local transaction journal rotation
		case <-journal.C:
			if pool.journal != nil {
				pool.mu.Lock()
				if err := pool.journal.rotate(pool.local()); err != nil {
					utils.Logger().Warn().Err(err).Msg("Failed to rotate local tx journal")
				}
				pool.mu.Unlock()
			}
		}
	}
}

// lockedReset is a wrapper around reset to allow calling it in a thread safe
// manner. This method is only ever used in the tester!
func (pool *TxPool) lockedReset(oldHead, newHead *block.Header) {
	pool.mu.Lock()
	defer pool.mu.Unlock()

	pool.reset(oldHead, newHead)
}

// reset retrieves the current state of the blockchain and ensures the content
// of the transaction pool is valid with regard to the chain state.
func (pool *TxPool) reset(oldHead, newHead *block.Header) {
	// If we're reorging an old state, reinject all dropped transactions
	var reinject types.PoolTransactions

	if oldHead != nil && oldHead.Hash() != newHead.ParentHash() {
		// If the reorg is too deep, avoid doing it (will happen during fast sync)
		oldNum := oldHead.Number().Uint64()
		newNum := newHead.Number().Uint64()

		if depth := uint64(math.Abs(float64(oldNum) - float64(newNum))); depth > 64 {
			utils.Logger().Debug().Uint64("depth", depth).Msg("Skipping deep transaction reorg")
		} else {
			// Reorg seems shallow enough to pull in all transactions into memory
			var discarded, included types.PoolTransactions

			var (
				rem = pool.chain.GetBlock(oldHead.Hash(), oldHead.Number().Uint64())
				add = pool.chain.GetBlock(newHead.Hash(), newHead.Number().Uint64())
			)
			for rem.NumberU64() > add.NumberU64() {
				for _, tx := range rem.Transactions() {
					discarded = append(discarded, tx)
				}
				for _, tx := range rem.StakingTransactions() {
					discarded = append(discarded, tx)
				}
				if rem = pool.chain.GetBlock(rem.ParentHash(), rem.NumberU64()-1); rem == nil {
					utils.Logger().Error().
						Str("block", oldHead.Number().String()).
						Str("hash", oldHead.Hash().Hex()).
						Msg("Unrooted old chain seen by tx pool")
					return
				}
			}
			for add.NumberU64() > rem.NumberU64() {
				for _, tx := range add.Transactions() {
					included = append(included, tx)
				}
				for _, tx := range add.StakingTransactions() {
					included = append(included, tx)
				}
				if add = pool.chain.GetBlock(add.ParentHash(), add.NumberU64()-1); add == nil {
					utils.Logger().Error().
						Str("block", newHead.Number().String()).
						Str("hash", newHead.Hash().Hex()).
						Msg("Unrooted new chain seen by tx pool")
					return
				}
			}
			for rem.Hash() != add.Hash() {
				for _, tx := range rem.Transactions() {
					discarded = append(discarded, tx)
				}
				for _, tx := range rem.StakingTransactions() {
					discarded = append(discarded, tx)
				}
				if rem = pool.chain.GetBlock(rem.ParentHash(), rem.NumberU64()-1); rem == nil {
					utils.Logger().Error().
						Str("block", oldHead.Number().String()).
						Str("hash", oldHead.Hash().Hex()).
						Msg("Unrooted old chain seen by tx pool")
					return
				}
				for _, tx := range add.Transactions() {
					included = append(included, tx)
				}
				for _, tx := range add.StakingTransactions() {
					included = append(included, tx)
				}
				if add = pool.chain.GetBlock(add.ParentHash(), add.NumberU64()-1); add == nil {
					utils.Logger().Error().
						Str("block", newHead.Number().String()).
						Str("hash", newHead.Hash().Hex()).
						Msg("Unrooted new chain seen by tx pool")
					return
				}
			}
			reinject = types.PoolTxDifference(discarded, included)
		}
	}
	// Initialize the internal state to the current head
	if newHead == nil {
		newHead = pool.chain.CurrentBlock().Header() // Special case during testing
	}
	statedb, err := pool.chain.StateAt(newHead.Root())
	if err != nil {
		utils.Logger().Error().Err(err).Msg("Failed to reset txpool state")
		return
	}
	pool.currentState = statedb
	pool.pendingState = state.ManageState(statedb)
	pool.currentMaxGas = newHead.GasLimit()

	// Inject any transactions discarded due to reorgs
	utils.Logger().Debug().Int("count", len(reinject)).Msg("Reinjecting stale transactions")
	//senderCacher.recover(pool.signer, reinject)
	pool.addTxsLocked(reinject, false)

	// validate the pool of pending transactions, this will remove
	// any transactions that have been included in the block or
	// have been invalidated because of another transaction (e.g.
	// higher gas price)
	pool.demoteUnexecutables(newHead.Number().Uint64())

	// Update all accounts to the latest known pending nonce
	for addr, list := range pool.pending {
		txs := list.Flatten() // Heavy but will be cached and is needed by the miner anyway
		pool.pendingState.SetNonce(addr, txs[len(txs)-1].Nonce()+1)
	}
	// Check the queue and move transactions over to the pending if possible
	// or remove those that have become invalid
	pool.promoteExecutables(nil)
}

// GetTxPoolSize returns tx pool size.
func (pool *TxPool) GetTxPoolSize() uint64 {
	return uint64(len(pool.pending)) + uint64(len(pool.queue))
}

// Stop terminates the transaction pool.
func (pool *TxPool) Stop() {
	// Unsubscribe all subscriptions registered from txpool
	pool.scope.Close()

	// Unsubscribe subscriptions registered from blockchain
	pool.chainHeadSub.Unsubscribe()
	pool.wg.Wait()

	if pool.journal != nil {
		pool.journal.close()
	}
	utils.Logger().Info().Msg("Transaction pool stopped")
}

// SubscribeNewTxsEvent registers a subscription of NewTxsEvent and
// starts sending event to the given channel.
func (pool *TxPool) SubscribeNewTxsEvent(ch chan<- NewTxsEvent) event.Subscription {
	return pool.scope.Track(pool.txFeed.Subscribe(ch))
}

// GasPrice returns the current gas price enforced by the transaction pool.
func (pool *TxPool) GasPrice() *big.Int {
	pool.mu.RLock()
	defer pool.mu.RUnlock()

	return new(big.Int).Set(pool.gasPrice)
}

// SetGasPrice updates the minimum price required by the transaction pool for a
// new transaction, and drops all transactions below this threshold.
func (pool *TxPool) SetGasPrice(price *big.Int) {
	pool.mu.Lock()
	defer pool.mu.Unlock()

	pool.gasPrice = price
	for _, tx := range pool.priced.Cap(price, pool.locals) {
		pool.removeTx(tx.Hash(), false)
		pool.txErrorSink.Add(tx,
			fmt.Errorf("dropped transaction below new gas price threshold of %v", price.String()))
	}
	utils.Logger().Info().Str("price", price.String()).Msg("Transaction pool price threshold updated")
}

// State returns the virtual managed state of the transaction pool.
func (pool *TxPool) State() *state.ManagedState {
	pool.mu.RLock()
	defer pool.mu.RUnlock()

	return pool.pendingState
}

// Stats retrieves the current pool stats, namely the number of pending and the
// number of queued (non-executable) transactions.
func (pool *TxPool) Stats() (int, int) {
	pool.mu.RLock()
	defer pool.mu.RUnlock()

	return pool.stats()
}

// stats retrieves the current pool stats, namely the number of pending and the
// number of queued (non-executable) transactions.
func (pool *TxPool) stats() (int, int) {
	pending := 0
	for _, list := range pool.pending {
		pending += list.Len()
	}
	queued := 0
	for _, list := range pool.queue {
		queued += list.Len()
	}
	return pending, queued
}

// Content retrieves the data content of the transaction pool, returning all the
// pending as well as queued transactions, grouped by account and sorted by nonce.
func (pool *TxPool) Content() (map[common.Address]types.PoolTransactions, map[common.Address]types.PoolTransactions) {
	pool.mu.Lock()
	defer pool.mu.Unlock()

	pending := make(map[common.Address]types.PoolTransactions)
	for addr, list := range pool.pending {
		pending[addr] = list.Flatten()
	}
	queued := make(map[common.Address]types.PoolTransactions)
	for addr, list := range pool.queue {
		queued[addr] = list.Flatten()
	}
	return pending, queued
}

// Pending retrieves all currently executable transactions, grouped by origin
// account and sorted by nonce. The returned transaction set is a copy and can be
// freely modified by calling code.
func (pool *TxPool) Pending() (map[common.Address]types.PoolTransactions, error) {
	pool.mu.Lock()
	defer pool.mu.Unlock()

	pending := make(map[common.Address]types.PoolTransactions)
	for addr, list := range pool.pending {
		pending[addr] = list.Flatten()
	}
	return pending, nil
}

// Queued retrieves all currently non-executable transactions, grouped by origin
// account and sorted by nonce. The returned transaction set is a copy and can be
// freely modified by calling code.
func (pool *TxPool) Queued() (map[common.Address]types.PoolTransactions, error) {
	pool.mu.Lock()
	defer pool.mu.Unlock()

	queued := make(map[common.Address]types.PoolTransactions)
	for addr, list := range pool.queue {
		queued[addr] = list.Flatten()
	}
	return queued, nil
}

// Locals retrieves the accounts currently considered local by the pool.
func (pool *TxPool) Locals() []common.Address {
	pool.mu.Lock()
	defer pool.mu.Unlock()

	return pool.locals.flatten()
}

// local retrieves all currently known local transactions, grouped by origin
// account and sorted by nonce. The returned transaction set is a copy and can be
// freely modified by calling code.
func (pool *TxPool) local() map[common.Address]types.PoolTransactions {
	txs := make(map[common.Address]types.PoolTransactions)
	for addr := range pool.locals.accounts {
		if pending := pool.pending[addr]; pending != nil {
			txs[addr] = append(txs[addr], pending.Flatten()...)
		}
		if queued := pool.queue[addr]; queued != nil {
			txs[addr] = append(txs[addr], queued.Flatten()...)
		}
	}
	return txs
}

// validateTx checks whether a transaction is valid according to the consensus
// rules and adheres to some heuristic limits of the local node (price and size).
func (pool *TxPool) validateTx(tx types.PoolTransaction, local bool) error {
	if tx.ShardID() != pool.chain.CurrentBlock().ShardID() {
		return errors.WithMessagef(ErrInvalidShard, "transaction shard is %d", tx.ShardID())
	}
	// For DOS prevention, reject excessively large transactions.
	if tx.Size() >= types.MaxPoolTransactionDataSize {
		return errors.WithMessagef(ErrOversizedData, "transaction size is %s", tx.Size().String())
	}
	// Transactions can't be negative. This may never happen using RLP decoded
	// transactions but may occur if you create a transaction using the RPC.
	if tx.Value().Sign() < 0 {
		return errors.WithMessagef(ErrNegativeValue, "transaction value is %s", tx.Value().String())
	}
	// Ensure the transaction doesn't exceed the current block limit gas.
	if pool.currentMaxGas < tx.GasLimit() {
		return errors.WithMessagef(ErrGasLimit, "transaction gas is %d", tx.GasLimit())
	}
	// Make sure the transaction is signed properly
	from, err := tx.SenderAddress()
	if err != nil {
		if b32, err := hmyCommon.AddressToBech32(from); err == nil {
			return errors.WithMessagef(ErrInvalidSender, "transaction sender is %s", b32)
		}
		return ErrInvalidSender
	}
	// Make sure transaction does not have blacklisted addresses
	if _, exists := (pool.config.Blacklist)[from]; exists {
		if b32, err := hmyCommon.AddressToBech32(from); err == nil {
			return errors.WithMessagef(ErrBlacklistFrom, "transaction sender is %s", b32)
		}
		return ErrBlacklistFrom
	}
	// Make sure transaction does not burn funds by sending funds to blacklisted address
	if tx.To() != nil {
		if _, exists := (pool.config.Blacklist)[*tx.To()]; exists {
			if b32, err := hmyCommon.AddressToBech32(*tx.To()); err == nil {
				return errors.WithMessagef(ErrBlacklistTo, "transaction receiver is %s", b32)
			}
			return ErrBlacklistTo
		}
	}
	// Drop non-local transactions under our own minimal accepted gas price
	local = local || pool.locals.contains(from) // account may be local even if the transaction arrived from the network
	if !local && pool.gasPrice.Cmp(tx.GasPrice()) > 0 {
		gasPrice := new(big.Float).SetInt64(tx.GasPrice().Int64())
		gasPrice = gasPrice.Mul(gasPrice, new(big.Float).SetFloat64(1e-9)) // Gas-price is in Nano

		minGasPrice := new(big.Float).SetInt64(pool.gasPrice.Int64())
		minGasPrice = minGasPrice.Mul(minGasPrice, new(big.Float).SetFloat64(1e-9)) // Gas-price is in Nano
		return errors.WithMessagef(ErrUnderpriced, "transaction gas-price is %.18f ONE; minimum gas price is %.18f ONE", gasPrice, minGasPrice)
	}
	// Ensure the transaction adheres to nonce ordering
	if pool.currentState.GetNonce(from) > tx.Nonce() {
		return errors.WithMessagef(ErrNonceTooLow, "transaction nonce is %d", tx.Nonce())
	}
	// Transactor should have enough funds to cover the costs
	// cost == V + GP * GL
	cost, err := tx.Cost()
	if err != nil {
		return err
	}
	stakingTx, isStakingTx := tx.(*staking.StakingTransaction)
	if !isStakingTx || (isStakingTx && stakingTx.StakingType() != staking.DirectiveDelegate) {
		if pool.currentState.GetBalance(from).Cmp(cost) < 0 {
			return errors.Wrapf(
				ErrInsufficientFunds,
				"current shard-id: %d",
				pool.chain.CurrentBlock().ShardID(),
			)
		}
	}
	intrGas := uint64(0)
	if isStakingTx {
		intrGas, err = IntrinsicGas(tx.Data(), false, pool.homestead, pool.istanbul, stakingTx.StakingType() == staking.DirectiveCreateValidator)
	} else {
		intrGas, err = IntrinsicGas(tx.Data(), tx.To() == nil, pool.homestead, pool.istanbul, false)
	}
	if err != nil {
		return err
	}
	if tx.GasLimit() < intrGas {
		return errors.WithMessagef(ErrIntrinsicGas, "transaction gas is %d", tx.GasLimit())
	}
	// Do more checks if it is a staking transaction
	if isStakingTx {
		return pool.validateStakingTx(stakingTx)
	}
	return nil
}

// validateStakingTx checks the staking message based on the staking directive
func (pool *TxPool) validateStakingTx(tx *staking.StakingTransaction) error {
	// from address already validated
	from, _ := tx.SenderAddress()
	b32, _ := hmyCommon.AddressToBech32(from)

	switch tx.StakingType() {
	case staking.DirectiveCreateValidator:
		msg, err := staking.RLPDecodeStakeMsg(tx.Data(), staking.DirectiveCreateValidator)
		if err != nil {
			return err
		}
		stkMsg, ok := msg.(*staking.CreateValidator)
		if !ok {
			return ErrInvalidMsgForStakingDirective
		}
		if from != stkMsg.ValidatorAddress {
			return errors.WithMessagef(ErrInvalidSender, "staking transaction sender is %s", b32)
		}
		currentBlockNumber := pool.chain.CurrentBlock().Number()
		pendingBlockNumber := new(big.Int).Add(currentBlockNumber, big.NewInt(1))
		pendingEpoch := pool.chain.CurrentBlock().Epoch()
		if shard.Schedule.IsLastBlock(currentBlockNumber.Uint64()) {
			pendingEpoch = new(big.Int).Add(pendingEpoch, big.NewInt(1))
		}
		chainContext, ok := pool.chain.(ChainContext)
		if !ok {
			chainContext = nil // might use testing blockchain, set to nil for verifier to handle.
		}
		_, err = VerifyAndCreateValidatorFromMsg(pool.currentState, chainContext, pendingEpoch, pendingBlockNumber, stkMsg)
		return err
	case staking.DirectiveEditValidator:
		msg, err := staking.RLPDecodeStakeMsg(tx.Data(), staking.DirectiveEditValidator)
		if err != nil {
			return err
		}
		stkMsg, ok := msg.(*staking.EditValidator)
		if !ok {
			return ErrInvalidMsgForStakingDirective
		}
		if from != stkMsg.ValidatorAddress {
			return errors.WithMessagef(ErrInvalidSender, "staking transaction sender is %s", b32)
		}
		chainContext, ok := pool.chain.(ChainContext)
		if !ok {
			chainContext = nil // might use testing blockchain, set to nil for verifier to handle.
		}
		pendingBlockNumber := new(big.Int).Add(pool.chain.CurrentBlock().Number(), big.NewInt(1))

		_, err = VerifyAndEditValidatorFromMsg(
			pool.currentState, chainContext,
			pool.chain.CurrentBlock().Epoch(),
			pendingBlockNumber, stkMsg,
		)
		return err
	case staking.DirectiveDelegate:
		msg, err := staking.RLPDecodeStakeMsg(tx.Data(), staking.DirectiveDelegate)
		if err != nil {
			return err
		}
		stkMsg, ok := msg.(*staking.Delegate)
		if !ok {
			return ErrInvalidMsgForStakingDirective
		}
		if from != stkMsg.DelegatorAddress {
			return errors.WithMessagef(ErrInvalidSender, "staking transaction sender is %s", b32)
		}

		chain, ok := pool.chain.(ChainContext)
		if !ok {
			utils.Logger().Debug().Msg("Missing chain context in txPool")
			return nil // for testing, chain could be testing blockchain
		}
		delegations, err := chain.ReadDelegationsByDelegator(stkMsg.DelegatorAddress)
		if err != nil {
			return err
		}
		pendingEpoch := pool.pendingEpoch()
		_, delegateAmt, _, err := VerifyAndDelegateFromMsg(
			pool.currentState, pendingEpoch, stkMsg, delegations, pool.chainconfig)
		if err != nil {
			return err
		}
		// We need to deduct gas price and verify balance since txn.Cost() is not accurate for delegate
		// staking transaction because of re-delegation.
		gasAmt := new(big.Int).Mul(tx.GasPrice(), new(big.Int).SetUint64(tx.GasLimit()))
		totalAmt := new(big.Int).Add(delegateAmt, gasAmt)
		if bal := pool.currentState.GetBalance(from); bal.Cmp(totalAmt) < 0 {
			return fmt.Errorf("not enough balance for delegation: %v < %v", bal, delegateAmt)
		}
		return nil
	case staking.DirectiveUndelegate:
		msg, err := staking.RLPDecodeStakeMsg(tx.Data(), staking.DirectiveUndelegate)
		if err != nil {
			return err
		}
		stkMsg, ok := msg.(*staking.Undelegate)
		if !ok {
			return ErrInvalidMsgForStakingDirective
		}
		if from != stkMsg.DelegatorAddress {
			return errors.WithMessagef(ErrInvalidSender, "staking transaction sender is %s", b32)
		}

		_, err = VerifyAndUndelegateFromMsg(pool.currentState, pool.pendingEpoch(), stkMsg)
		return err
	case staking.DirectiveCollectRewards:
		msg, err := staking.RLPDecodeStakeMsg(tx.Data(), staking.DirectiveCollectRewards)
		if err != nil {
			return err
		}
		stkMsg, ok := msg.(*staking.CollectRewards)
		if !ok {
			return ErrInvalidMsgForStakingDirective
		}
		if from != stkMsg.DelegatorAddress {
			return errors.WithMessagef(ErrInvalidSender, "staking transaction sender is %s", b32)
		}
		chain, ok := pool.chain.(ChainContext)
		if !ok {
			utils.Logger().Debug().Msg("Missing chain context in txPool")
			return nil // for testing, chain could be testing blockchain
		}
		delegations, err := chain.ReadDelegationsByDelegator(stkMsg.DelegatorAddress)
		if err != nil {
			return err
		}

		_, _, err = VerifyAndCollectRewardsFromDelegation(pool.currentState, delegations)
		return err
	default:
		return staking.ErrInvalidStakingKind
	}
}

func (pool *TxPool) pendingEpoch() *big.Int {
	currentBlock := pool.chain.CurrentBlock()
	pendingEpoch := currentBlock.Epoch()
	if shard.Schedule.IsLastBlock(currentBlock.Number().Uint64()) {
		pendingEpoch.Add(pendingEpoch, big.NewInt(1))
	}
	return pendingEpoch
}

// add validates a transaction and inserts it into the non-executable queue for
// later pending promotion and execution. If the transaction is a replacement for
// an already pending or queued one, it overwrites the previous and returns this
// so outer code doesn't uselessly call promote.
//
// If a newly added transaction is marked as local, its sending account will be
// whitelisted, preventing any associated transaction from being dropped out of
// the pool due to pricing constraints.
func (pool *TxPool) add(tx types.PoolTransaction, local bool) (bool, error) {
	logger := utils.Logger().With().Stack().Logger()
	// If the transaction is in the error sink, remove it as it may succeed
	if pool.txErrorSink.Contains(tx.Hash().String()) {
		pool.txErrorSink.Remove(tx)
	}
	// If the transaction is already known, discard it
	hash := tx.Hash()
	if pool.all.Get(hash) != nil {
		logger.Debug().Str("hash", hash.Hex()).Msg("Discarding already known transaction")
		return false, errors.WithMessagef(ErrKnownTransaction, "transaction hash %x", hash)
	}
	// If the transaction fails basic validation, discard it
	if err := pool.validateTx(tx, local); err != nil {
		logger.Debug().Err(err).Str("hash", hash.Hex()).Msg("Discarding invalid transaction")
		invalidTxCounter.Inc(1)
		return false, err
	}
	// If the transaction pool is full, discard underpriced transactions
	if uint64(pool.all.Count()) >= pool.config.GlobalSlots+pool.config.GlobalQueue {
		// If the new transaction is underpriced, don't accept it
		if !local && pool.priced.Underpriced(tx, pool.locals) {
			gasPrice := new(big.Float).SetInt64(tx.GasPrice().Int64())
			gasPrice = gasPrice.Mul(gasPrice, new(big.Float).SetFloat64(1e-9)) // Gas-price is in Nano
			logger.Debug().
				Str("hash", hash.Hex()).
				Str("price", tx.GasPrice().String()).
				Msg("Discarding underpriced transaction")
			underpricedTxCounter.Inc(1)
			return false, errors.WithMessagef(ErrUnderpriced, "transaction gas-price is %.18f ONE in full transaction pool", gasPrice)
		}
		// New transaction is better than our worse ones, make room for it
		drop := pool.priced.Discard(pool.all.Count()-int(pool.config.GlobalSlots+pool.config.GlobalQueue-1), pool.locals)
		for _, tx := range drop {
			gasPrice := new(big.Float).SetInt64(tx.GasPrice().Int64())
			gasPrice = gasPrice.Mul(gasPrice, new(big.Float).SetFloat64(1e-9)) // Gas-price is in Nano
			pool.removeTx(tx.Hash(), false)
			underpricedTxCounter.Inc(1)
			pool.txErrorSink.Add(tx,
				errors.WithMessagef(ErrUnderpriced, "transaction gas-price is %.18f ONE in full transaction pool", gasPrice))
			logger.Debug().
				Str("hash", tx.Hash().Hex()).
				Str("price", tx.GasPrice().String()).
				Msg("Discarding freshly underpriced transaction")
		}
	}
	// If the transaction is replacing an already pending one, do directly
	from, _ := tx.SenderAddress() // already validated
	if list := pool.pending[from]; list != nil && list.Overlaps(tx) {
		// Nonce already pending, check if required price bump is met
		inserted, old := list.Add(tx, pool.config.PriceBump)
		if !inserted {
			pendingDiscardCounter.Inc(1)
			return false, errors.WithMessage(ErrReplaceUnderpriced, "existing transaction price was not bumped enough")
		}
		// New transaction is better, replace old one
		if old != nil {
			pool.all.Remove(old.Hash())
			pool.priced.Removed()
			pendingReplaceCounter.Inc(1)
			pool.txErrorSink.Add(old,
				fmt.Errorf("replaced transaction, new transaction %v has same nonce & higher price", tx.Hash().String()))
			logger.Debug().
				Str("hash", old.Hash().String()).
				Str("new-tx-hash", tx.Hash().String()).
				Str("price", old.GasPrice().String()).
				Msg("Replaced transaction")
		}
		pool.all.Add(tx)
		pool.priced.Put(tx)
		pool.journalTx(from, tx)

		// Set or refresh beat for account timeout eviction
		pool.beats[from] = time.Now()

		logger.Debug().
			Str("hash", tx.Hash().Hex()).
			Interface("from", from).
			Interface("to", tx.To()).
			Str("price", tx.GasPrice().String()).
			Msg("Pooled new executable transaction")

		// We've directly injected a replacement transaction, notify subsystems
		// go pool.txFeed.Send(NewTxsEvent{types.PoolTransactions{tx}})

		return old != nil, nil
	}
	// New transaction isn't replacing a pending one, push into queue
	replace, err := pool.enqueueTx(tx)
	if err != nil {
		return false, err
	}
	// Mark local addresses and journal local transactions
	if local {
		if !pool.locals.contains(from) {
			utils.Logger().Info().Interface("address", from).Msg("Setting new local account")
			pool.locals.add(from)
		}
	}
	pool.journalTx(from, tx)

	// Set or refresh beat for account timeout eviction
	pool.beats[from] = time.Now()

	logger.Debug().
		Str("hash", hash.Hex()).
		Interface("from", from).
		Interface("to", tx.To()).
		Msg("Pooled new future transaction")
	return replace, nil
}

// enqueueTx inserts a new transaction into the non-executable transaction queue.
//
// Note, this method assumes the pool lock is held!
func (pool *TxPool) enqueueTx(tx types.PoolTransaction) (bool, error) {
	// Try to insert the transaction into the future queue
	from, _ := tx.SenderAddress() // already validated
	if pool.queue[from] == nil {
		pool.queue[from] = newTxList(false)
	}
	inserted, old := pool.queue[from].Add(tx, pool.config.PriceBump)
	if !inserted {
		// An older transaction was better, discard this
		queuedDiscardCounter.Inc(1)
		return false, ErrReplaceUnderpriced
	}
	// Discard any previous transaction and mark this
	if old != nil {
		pool.all.Remove(old.Hash())
		pool.priced.Removed()
		queuedReplaceCounter.Inc(1)
		pool.txErrorSink.Add(old,
			fmt.Errorf("replaced enqueued non-executable transaction, new transaction %v has same nonce & higher price", tx.Hash().String()))
		utils.Logger().Info().
			Str("hash", old.Hash().String()).
			Str("new-tx-hash", tx.Hash().String()).
			Str("price", old.GasPrice().String()).
			Msg("Replaced enqueued non-executable transaction")
	}
	if pool.all.Get(tx.Hash()) == nil {
		pool.all.Add(tx)
		pool.priced.Put(tx)
	}
	return old != nil, nil
}

// journalTx adds the specified transaction to the local disk journal if it is
// deemed to have been sent from a local account.
func (pool *TxPool) journalTx(from common.Address, tx types.PoolTransaction) {
	// Only journal if it's enabled and the transaction is local
	if pool.journal == nil || !pool.locals.contains(from) {
		return
	}
	if err := pool.journal.insert(tx); err != nil {
		utils.Logger().Warn().Err(err).Msg("Failed to journal local transaction")
	}
}

// promoteTx adds a transaction to the pending (processable) list of transactions
// and returns whether it was inserted or an older was better.
//
// Note, this method assumes the pool lock is held!
func (pool *TxPool) promoteTx(addr common.Address, tx types.PoolTransaction) bool {
	// Try to insert the transaction into the pending queue
	if pool.pending[addr] == nil {
		pool.pending[addr] = newTxList(true)
	}
	list := pool.pending[addr]

	inserted, old := list.Add(tx, pool.config.PriceBump)
	if !inserted {
		// An older transaction was better, discard this
		pool.all.Remove(tx.Hash())
		pool.priced.Removed()
		pendingDiscardCounter.Inc(1)
		pool.txErrorSink.Add(tx, fmt.Errorf("could not promote to executable"))
		utils.Logger().Info().
			Str("hash", tx.Hash().String()).
			Msg("Could not promote to executable")
		return false
	}
	// Otherwise discard any previous transaction and mark this
	if old != nil {
		pool.all.Remove(old.Hash())
		pool.priced.Removed()
		pendingReplaceCounter.Inc(1)
		pool.txErrorSink.Add(old,
			fmt.Errorf("did not promote to executable, existing transaction %v has same nonce & higher price", tx.Hash().String()))
		utils.Logger().Info().
			Str("hash", old.Hash().String()).
			Str("existing-tx-hash", tx.Hash().String()).
			Msg("Did not promote to executable, new transaction has higher price")
	}
	// Failsafe to work around direct pending inserts (tests)
	if pool.all.Get(tx.Hash()) == nil {
		pool.all.Add(tx)
		pool.priced.Put(tx)
	}
	// Set the potentially new pending nonce and notify any subsystems of the new tx
	pool.beats[addr] = time.Now()
	pool.pendingState.SetNonce(addr, tx.Nonce()+1)

	return true
}

// AddLocal enqueues a single transaction into the pool if it is valid, marking
// the sender as a local one in the mean time, ensuring it goes around the local
// pricing constraints.
func (pool *TxPool) AddLocal(tx types.PoolTransaction) error {
	return pool.addTx(tx, !pool.config.NoLocals)
}

// AddRemote enqueues a single transaction into the pool if it is valid. If the
// sender is not among the locally tracked ones, full pricing constraints will
// apply.
func (pool *TxPool) AddRemote(tx types.PoolTransaction) error {
	return pool.addTx(tx, false)
}

// AddLocals enqueues a batch of transactions into the pool if they are valid,
// marking the senders as a local ones in the mean time, ensuring they go around
// the local pricing constraints.
func (pool *TxPool) AddLocals(txs types.PoolTransactions) []error {
	return pool.addTxs(txs, !pool.config.NoLocals)
}

// AddRemotes enqueues a batch of transactions into the pool if they are valid.
// If the senders are not among the locally tracked ones, full pricing constraints
// will apply.
func (pool *TxPool) AddRemotes(txs types.PoolTransactions) []error {
	return pool.addTxs(txs, false)
}

// addTx enqueues a single transaction into the pool if it is valid.
func (pool *TxPool) addTx(tx types.PoolTransaction, local bool) error {
	pool.mu.Lock()
	defer pool.mu.Unlock()

	// Try to inject the transaction and update any state
	replace, err := pool.add(tx, local)
	if err != nil {
		errCause := errors.Cause(err)
		// Ignore known transaction for tx rebroadcast case.
		if errCause != ErrKnownTransaction {
			pool.txErrorSink.Add(tx, err)
		}
		return errCause
	}
	// If we added a new transaction, run promotion checks and return
	if !replace {
		from, _ := tx.SenderAddress() // already validated
		pool.promoteExecutables([]common.Address{from})
	}
	return nil
}

// addTxs attempts to queue a batch of transactions if they are valid.
func (pool *TxPool) addTxs(txs types.PoolTransactions, local bool) []error {
	pool.mu.Lock()
	defer pool.mu.Unlock()

	return pool.addTxsLocked(txs, local)
}

// addTxsLocked attempts to queue a batch of transactions if they are valid,
// whilst assuming the transaction pool lock is already held.
func (pool *TxPool) addTxsLocked(txs types.PoolTransactions, local bool) []error {
	// Add the batch of transaction, tracking the accepted ones
	dirty := map[common.Address]struct{}{}
	errs := make([]error, txs.Len())

	for i, tx := range txs {
		replace, err := pool.add(tx, local)
		if err == nil && !replace {
			from, _ := tx.SenderAddress() // already validated
			dirty[from] = struct{}{}
		}
		errCause := errors.Cause(err)
		// Ignore known transaction for tx rebroadcast case.
		if err != nil && errCause != ErrKnownTransaction {
			pool.txErrorSink.Add(tx, err)
		}
		errs[i] = errCause
	}
	// Only reprocess the internal state if something was actually added
	if len(dirty) > 0 {
		addrs := make([]common.Address, len(dirty))
		i := 0
		for addr := range dirty {
			addrs[i] = addr
			i++
		}
		pool.promoteExecutables(addrs)
	}
	return errs
}

// Status returns the status (unknown/pending/queued) of a batch of transactions
// identified by their hashes.
func (pool *TxPool) Status(hashes []common.Hash) []TxStatus {
	pool.mu.RLock()
	defer pool.mu.RUnlock()

	status := make([]TxStatus, len(hashes))
	for i, hash := range hashes {
		if tx := pool.all.Get(hash); tx != nil {
			from, _ := tx.SenderAddress() // already validated
			if pool.pending[from] != nil && pool.pending[from].txs.items[tx.Nonce()] != nil {
				status[i] = TxStatusPending
			} else {
				status[i] = TxStatusQueued
			}
		}
	}
	return status
}

// Get returns a transaction if it is contained in the pool
// and nil otherwise.
func (pool *TxPool) Get(hash common.Hash) types.PoolTransaction {
	return pool.all.Get(hash)
}

// removeTx removes a single transaction from the queue, moving all subsequent
// transactions back to the future queue.
func (pool *TxPool) removeTx(hash common.Hash, outofbound bool) {
	// Fetch the transaction we wish to delete
	tx := pool.all.Get(hash)
	if tx == nil {
		return
	}
	addr, _ := tx.SenderAddress() // already validated during insertion

	// Remove it from the list of known transactions
	pool.all.Remove(hash)
	if outofbound {
		pool.priced.Removed()
	}
	// Remove the transaction from the pending lists and reset the account nonce
	if pending := pool.pending[addr]; pending != nil {
		if removed, invalids := pending.Remove(tx); removed {
			// If no more pending transactions are left, remove the list
			if pending.Empty() {
				delete(pool.pending, addr)
				delete(pool.beats, addr)
			}
			// Postpone any invalidated transactions
			for _, tx := range invalids {
				if _, err := pool.enqueueTx(tx); err != nil {
					pool.txErrorSink.Add(tx, err)
				}
			}
			// Update the account nonce if needed
			if nonce := tx.Nonce(); pool.pendingState.GetNonce(addr) > nonce {
				pool.pendingState.SetNonce(addr, nonce)
			}
			return
		}
	}
	// Transaction is in the future queue
	if future := pool.queue[addr]; future != nil {
		future.Remove(tx)
		if future.Empty() {
			delete(pool.queue, addr)
		}
	}
}

// promoteExecutables moves transactions that have become processable from the
// future queue to the set of pending transactions. During this process, all
// invalidated transactions (low nonce, low balance) are deleted.
func (pool *TxPool) promoteExecutables(accounts []common.Address) {
	// Track the promoted transactions to broadcast them at once
	var promoted []types.PoolTransaction
	logger := utils.Logger().With().Stack().Logger()

	// Gather all the accounts potentially needing updates
	if accounts == nil {
		accounts = make([]common.Address, len(pool.queue))
		i := 0
		for addr := range pool.queue {
			accounts[i] = addr
			i++
		}
	}
	// Iterate over all accounts and promote any executable transactions
	for _, addr := range accounts {
		list := pool.queue[addr]
		if list == nil {
			continue // Just in case someone calls with a non existing account
		}
		// Drop all transactions that are deemed too old (low nonce)
		nonce := pool.currentState.GetNonce(addr)
		for _, tx := range list.Forward(nonce) {
			hash := tx.Hash()
			pool.all.Remove(hash)
			pool.priced.Removed()
			logger.Debug().Str("hash", hash.Hex()).Msg("Removed old queued transaction")
			// Do not report to error sink as old txs are on chain or meaningful error caught elsewhere.
		}
		// Drop all transactions that are too costly (low balance or out of gas)
		drops, errs, _ := list.FilterValid(pool, addr, 0)
		for i, tx := range drops {
			hash := tx.Hash()
			pool.all.Remove(hash)
			pool.priced.Removed()
			queuedNofundsCounter.Inc(1)
			pool.txErrorSink.Add(tx, errs[i])
			logger.Warn().Str("hash", hash.Hex()).Err(errs[i]).
				Msg("Removed unpayable queued transaction")
		}
		// Gather all executable transactions and promote them
		for _, tx := range list.Ready(pool.pendingState.GetNonce(addr)) {
			hash := tx.Hash()
			if pool.promoteTx(addr, tx) {
				logger.Debug().Str("hash", hash.Hex()).Msg("Promoting queued transaction")
				promoted = append(promoted, tx)
			}
		}
		// Drop all transactions over the allowed limit
		if !pool.locals.contains(addr) {
			for _, tx := range list.Cap(int(pool.config.AccountQueue)) {
				hash := tx.Hash()
				pool.all.Remove(hash)
				pool.priced.Removed()
				queuedRateLimitCounter.Inc(1)
				pool.txErrorSink.Add(tx, fmt.Errorf("exceeds cap for queued transactions for account %s", addr.String()))
				logger.Warn().Str("hash", hash.Hex()).Msg("Removed cap-exceeding queued transaction")
			}
		}
		// Delete the entire queue entry if it became empty.
		if list.Empty() {
			delete(pool.queue, addr)
		}
	}
	// Notify subsystem for new promoted transactions.
	if len(promoted) > 0 {
		go pool.txFeed.Send(NewTxsEvent{promoted})
	}
	// If the pending limit is overflown, start equalizing allowances
	pending := uint64(0)
	for _, list := range pool.pending {
		pending += uint64(list.Len())
	}
	if pending > pool.config.GlobalSlots {
		pendingBeforeCap := pending
		// Assemble a spam order to penalize large transactors first
		spammers := prque.New(nil)
		for addr, list := range pool.pending {
			// Only evict transactions from high rollers
			if !pool.locals.contains(addr) && uint64(list.Len()) > pool.config.AccountSlots {
				spammers.Push(addr, int64(list.Len()))
			}
		}
		// Gradually drop transactions from offenders
		offenders := []common.Address{}
		for pending > pool.config.GlobalSlots && !spammers.Empty() {
			// Retrieve the next offender if not local address
			offender, _ := spammers.Pop()
			offenders = append(offenders, offender.(common.Address))

			// Equalize balances until all the same or below threshold
			if len(offenders) > 1 {
				// Calculate the equalization threshold for all current offenders
				threshold := pool.pending[offender.(common.Address)].Len()

				// Iteratively reduce all offenders until below limit or threshold reached
				for pending > pool.config.GlobalSlots && pool.pending[offenders[len(offenders)-2]].Len() > threshold {
					for i := 0; i < len(offenders)-1; i++ {
						list := pool.pending[offenders[i]]
						for _, tx := range list.Cap(list.Len() - 1) {
							// Drop the transaction from the global pools too
							hash := tx.Hash()
							pool.all.Remove(hash)
							pool.priced.Removed()
							pool.txErrorSink.Add(tx, fmt.Errorf("fairness-exceeding pending transaction"))

							// Update the account nonce to the dropped transaction
							if nonce := tx.Nonce(); pool.pendingState.GetNonce(offenders[i]) > nonce {
								pool.pendingState.SetNonce(offenders[i], nonce)
							}
							logger.Warn().Str("hash", hash.Hex()).Msg("Removed fairness-exceeding pending transaction")
						}
						pending--
					}
				}
			}
		}
		// If still above threshold, reduce to limit or min allowance
		if pending > pool.config.GlobalSlots && len(offenders) > 0 {
			for pending > pool.config.GlobalSlots && uint64(pool.pending[offenders[len(offenders)-1]].Len()) > pool.config.AccountSlots {
				for _, addr := range offenders {
					list := pool.pending[addr]
					for _, tx := range list.Cap(list.Len() - 1) {
						// Drop the transaction from the global pools too
						hash := tx.Hash()
						pool.all.Remove(hash)
						pool.priced.Removed()
						pool.txErrorSink.Add(tx, fmt.Errorf("fairness-exceeding pending transaction"))

						// Update the account nonce to the dropped transaction
						if nonce := tx.Nonce(); pool.pendingState.GetNonce(addr) > nonce {
							pool.pendingState.SetNonce(addr, nonce)
						}
						logger.Warn().Str("hash", hash.Hex()).Msg("Removed fairness-exceeding pending transaction")
					}
					pending--
				}
			}
		}
		pendingRateLimitCounter.Inc(int64(pendingBeforeCap - pending))
	}
	// If we've queued more transactions than the hard limit, drop oldest ones
	queued := uint64(0)
	for _, list := range pool.queue {
		queued += uint64(list.Len())
	}
	if queued > pool.config.GlobalQueue {
		// Sort all accounts with queued transactions by heartbeat
		addresses := make(addressesByHeartbeat, 0, len(pool.queue))
		for addr := range pool.queue {
			if !pool.locals.contains(addr) { // don't drop locals
				addresses = append(addresses, addressByHeartbeat{addr, pool.beats[addr]})
			}
		}
		sort.Sort(addresses)

		// Drop transactions until the total is below the limit or only locals remain
		for drop := queued - pool.config.GlobalQueue; drop > 0 && len(addresses) > 0; {
			addr := addresses[len(addresses)-1]
			list := pool.queue[addr.address]

			addresses = addresses[:len(addresses)-1]

			// Drop all transactions if they are less than the overflow
			if size := uint64(list.Len()); size <= drop {
				for _, tx := range list.Flatten() {
					pool.txErrorSink.Add(tx, fmt.Errorf("exceeds global cap for queued transactions"))
					pool.removeTx(tx.Hash(), true)
				}
				drop -= size
				queuedRateLimitCounter.Inc(int64(size))
				continue
			}
			// Otherwise drop only last few transactions
			txs := list.Flatten()
			for i := len(txs) - 1; i >= 0 && drop > 0; i-- {
				pool.txErrorSink.Add(txs[i], fmt.Errorf("exceeds global cap for queued transactions"))
				pool.removeTx(txs[i].Hash(), true)
				drop--
				queuedRateLimitCounter.Inc(1)
			}
		}
	}
}

// demoteUnexecutables removes invalid and processed transactions from the pools
// executable/pending queue and any subsequent transactions that become unexecutable
// are moved back into the future queue.
func (pool *TxPool) demoteUnexecutables(bn uint64) {
	// Iterate over all accounts and demote any non-executable transactions
	logger := utils.Logger().With().Stack().Logger()

	for addr, list := range pool.pending {
		nonce := pool.currentState.GetNonce(addr)

		// Drop all transactions that are deemed too old (low nonce)
		for _, tx := range list.Forward(nonce) {
			hash := tx.Hash()
			pool.all.Remove(hash)
			pool.priced.Removed()
			logger.Debug().Str("hash", hash.Hex()).Msg("Removed old pending transaction")
			// Do not report to error sink as old txs are on chain or meaningful error caught elsewhere.
		}
		// Drop all transactions that are too costly (low balance or out of gas), and queue any invalids back for later
		drops, errs, invalids := list.FilterValid(pool, addr, bn)
		for i, tx := range drops {
			hash := tx.Hash()
			pool.all.Remove(hash)
			pool.priced.Removed()
			pendingNofundsCounter.Inc(1)
			pool.txErrorSink.Add(tx, errs[i])
			logger.Warn().Str("hash", hash.Hex()).Err(errs[i]).
				Msg("Removed unexecutable pending transaction")
		}
		for _, tx := range invalids {
			hash := tx.Hash()
			logger.Warn().Str("hash", hash.Hex()).Msg("Demoting pending transaction")
			if _, err := pool.enqueueTx(tx); err != nil {
				pool.txErrorSink.Add(tx, err)
			}
		}
		// If there's a gap in front, alert (should never happen)
		if list.Len() > 0 && list.txs.Get(nonce) == nil {
			for _, tx := range list.Cap(0) {
				hash := tx.Hash()
				logger.Error().Str("hash", hash.Hex()).Msg("Demoting invalidated transaction")
				if _, err := pool.enqueueTx(tx); err != nil {
					pool.txErrorSink.Add(tx, err)
				}
			}
		}
		// Delete the entire queue entry if it became empty.
		if list.Empty() {
			delete(pool.pending, addr)
			delete(pool.beats, addr)
		}
	}
}

// addressByHeartbeat is an account address tagged with its last activity timestamp.
type addressByHeartbeat struct {
	address   common.Address
	heartbeat time.Time
}

type addressesByHeartbeat []addressByHeartbeat

func (a addressesByHeartbeat) Len() int           { return len(a) }
func (a addressesByHeartbeat) Less(i, j int) bool { return a[i].heartbeat.Before(a[j].heartbeat) }
func (a addressesByHeartbeat) Swap(i, j int)      { a[i], a[j] = a[j], a[i] }

// accountSet is simply a set of addresses to check for existence, and a signer
// capable of deriving addresses from transactions.
type accountSet struct {
	accounts map[common.Address]struct{}
	signer   types.Signer
	cache    *[]common.Address
}

// newAccountSet creates a new address set with the associated signer.
// Note that tx pool will never see an unprotected tx, therefore can use only EIP155 signer.
func newAccountSet(chainID *big.Int) *accountSet {
	return &accountSet{
		accounts: make(map[common.Address]struct{}),
		signer:   types.NewEIP155Signer(chainID),
	}
}

// contains checks if a given address is contained within the set.
func (as *accountSet) contains(addr common.Address) bool {
	_, exist := as.accounts[addr]
	return exist
}

// containsTx checks if the sender of a given tx is within the set. If the sender
// cannot be derived, this method returns false.
func (as *accountSet) containsTx(tx types.PoolTransaction) bool {
	if addr, err := tx.SenderAddress(); err == nil {
		return as.contains(addr)
	}
	return false
}

// add inserts a new address into the set to track.
func (as *accountSet) add(addr common.Address) {
	as.accounts[addr] = struct{}{}
	as.cache = nil
}

// flatten returns the list of addresses within this set, also caching it for later
// reuse. The returned slice should not be changed!
func (as *accountSet) flatten() []common.Address {
	if as.cache == nil {
		accounts := make([]common.Address, 0, len(as.accounts))
		for account := range as.accounts {
			accounts = append(accounts, account)
		}
		as.cache = &accounts
	}
	return *as.cache
}

// txLookup is used internally by TxPool to track transactions while allowing lookup without
// mutex contention.
//
// Note, although this type is properly protected against concurrent access, it
// is **not** a type that should ever be mutated or even exposed outside of the
// transaction pool, since its internal state is tightly coupled with the pools
// internal mechanisms. The sole purpose of the type is to permit out-of-bound
// peeking into the pool in TxPool.Get without having to acquire the widely scoped
// TxPool.mu mutex.
type txLookup struct {
	all  map[common.Hash]types.PoolTransaction
	lock sync.RWMutex
}

// newTxLookup returns a new txLookup structure.
func newTxLookup() *txLookup {
	return &txLookup{
		all: make(map[common.Hash]types.PoolTransaction),
	}
}

// Range calls f on each key and value present in the map.
func (t *txLookup) Range(f func(hash common.Hash, tx types.PoolTransaction) bool) {
	t.lock.RLock()
	defer t.lock.RUnlock()

	for key, value := range t.all {
		if !f(key, value) {
			break
		}
	}
}

// Get returns a transaction if it exists in the lookup, or nil if not found.
func (t *txLookup) Get(hash common.Hash) types.PoolTransaction {
	t.lock.RLock()
	defer t.lock.RUnlock()

	return t.all[hash]
}

// Count returns the current number of items in the lookup.
func (t *txLookup) Count() int {
	t.lock.RLock()
	defer t.lock.RUnlock()

	return len(t.all)
}

// Add adds a transaction to the lookup.
func (t *txLookup) Add(tx types.PoolTransaction) {
	t.lock.Lock()
	defer t.lock.Unlock()

	t.all[tx.Hash()] = tx
}

// Remove removes a transaction from the lookup.
func (t *txLookup) Remove(hash common.Hash) {
	t.lock.Lock()
	defer t.lock.Unlock()

	delete(t.all, hash)
}<|MERGE_RESOLUTION|>--- conflicted
+++ resolved
@@ -170,11 +170,7 @@
 	Journal:   "transactions.rlp",
 	Rejournal: time.Hour,
 
-<<<<<<< HEAD
-	PriceLimit: 3e10, // 30 Gwei or Nano
-=======
 	PriceLimit: 3e10, // 30 Gwei/Nano
->>>>>>> 463ec55c
 	PriceBump:  3,
 
 	AccountSlots: 16,
