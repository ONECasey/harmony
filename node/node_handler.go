--- conflicted
+++ resolved
@@ -9,6 +9,8 @@
 	"strconv"
 	"time"
 
+	"github.com/harmony-one/harmony/p2pv2"
+
 	"github.com/dedis/kyber"
 	"github.com/ethereum/go-ethereum/rlp"
 	"github.com/harmony-one/harmony/blockchain"
@@ -16,7 +18,6 @@
 	hmy_crypto "github.com/harmony-one/harmony/crypto"
 	"github.com/harmony-one/harmony/crypto/pki"
 	"github.com/harmony-one/harmony/p2p"
-	"github.com/harmony-one/harmony/p2pv2"
 	"github.com/harmony-one/harmony/proto"
 	"github.com/harmony-one/harmony/proto/client"
 	"github.com/harmony-one/harmony/proto/consensus"
@@ -204,8 +205,7 @@
 	}
 }
 
-<<<<<<< HEAD
-// NodeHandlerV1 handles a new incoming connection.
+// NodeHandler handles a new incoming connection.
 func (node *Node) NodeHandlerV1(s netp2p.Stream) {
 	defer s.Close()
 
@@ -241,7 +241,7 @@
 
 	switch msgCategory {
 	case proto.Identity:
-		actionType := proto_identity.IdentityMessageType(msgType)
+		actionType := proto_identity.IDMessageType(msgType)
 		switch actionType {
 		case proto_identity.Identity:
 			messageType := proto_identity.MessageType(msgPayload[0])
@@ -256,7 +256,7 @@
 			}
 		}
 	case proto.Consensus:
-		actionType := consensus.ConsensusMessageType(msgType)
+		actionType := consensus.ConMessageType(msgType)
 		switch actionType {
 		case consensus.Consensus:
 			if consensusObj.IsLeader {
@@ -268,7 +268,7 @@
 			}
 		}
 	case proto.Node:
-		actionType := proto_node.NodeMessageType(msgType)
+		actionType := proto_node.MessageType(msgType)
 		switch actionType {
 		case proto_node.Transaction:
 			node.log.Info("NET: received message: Node/Transaction")
@@ -285,9 +285,6 @@
 					node.Client.UpdateBlocks(*blocks)
 				}
 			}
-		case proto_node.BlockchainSync:
-			node.log.Info("NET: received message: Node/BlockchainSync")
-			node.handleBlockchainSyncV1(msgPayload, s)
 		case proto_node.Client:
 			node.log.Info("NET: received message: Node/Client")
 			clientMsgType := proto_node.ClientMessageType(msgPayload[0])
@@ -358,7 +355,7 @@
 			node.pongMessageHandler(msgPayload)
 		}
 	case proto.Client:
-		actionType := client.ClientMessageType(msgType)
+		actionType := client.MessageType(msgType)
 		node.log.Info("NET: received message: Client/Transaction")
 		switch actionType {
 		case client.Transaction:
@@ -371,110 +368,6 @@
 	}
 }
 
-// Refactor by moving this code into a sync package.
-func (node *Node) handleBlockchainSyncV1(payload []byte, s netp2p.Stream) {
-	// TODO(minhdoan): Looking to removing this.
-	w := bufio.NewWriter(bufio.NewWriter(s))
-FOR_LOOP:
-	for {
-		syncMsgType := proto_node.BlockchainSyncMessageType(payload[0])
-		switch syncMsgType {
-		case proto_node.GetBlock:
-			block := node.blockchain.FindBlock(payload[1:33])
-			w.Write(block.Serialize())
-			w.Flush()
-		case proto_node.GetLastBlockHashes:
-			blockchainSyncMessage := proto_node.BlockchainSyncMessage{
-				BlockHeight: len(node.blockchain.Blocks),
-				BlockHashes: node.blockchain.GetBlockHashes(),
-			}
-			w.Write(proto_node.SerializeBlockchainSyncMessage(&blockchainSyncMessage))
-			w.Flush()
-		case proto_node.Done:
-			break FOR_LOOP
-		}
-		content, err := p2pv2.ReadData(s)
-
-		if err != nil {
-			node.log.Error("Failed in reading message content from syncing node", err)
-			return
-		}
-
-		msgCategory, _ := proto.GetMessageCategory(content)
-		if err != nil || msgCategory != proto.Node {
-			node.log.Error("Failed in reading message category from syncing node", err)
-			return
-		}
-
-		msgType, err := proto.GetMessageType(content)
-		actionType := proto_node.NodeMessageType(msgType)
-		if err != nil || actionType != proto_node.BlockchainSync {
-			node.log.Error("Failed in reading message type from syncing node", err)
-			return
-		}
-
-		payload, err = proto.GetMessagePayload(content)
-		if err != nil {
-			node.log.Error("Failed in reading payload from syncing node", err)
-			return
-		}
-	}
-	node.log.Info("HOORAY: Done sending info to syncing node.")
-}
-
-// Refactor by moving this code into a sync package.
-func (node *Node) handleBlockchainSync(payload []byte, conn net.Conn) {
-	// TODO(minhdoan): Looking to removing this.
-	w := bufio.NewWriter(conn)
-FOR_LOOP:
-	for {
-		syncMsgType := proto_node.BlockchainSyncMessageType(payload[0])
-		switch syncMsgType {
-		case proto_node.GetBlock:
-			block := node.blockchain.FindBlock(payload[1:33])
-			w.Write(block.Serialize())
-			w.Flush()
-		case proto_node.GetLastBlockHashes:
-			blockchainSyncMessage := proto_node.BlockchainSyncMessage{
-				BlockHeight: len(node.blockchain.Blocks),
-				BlockHashes: node.blockchain.GetBlockHashes(),
-			}
-			w.Write(proto_node.SerializeBlockchainSyncMessage(&blockchainSyncMessage))
-			w.Flush()
-		case proto_node.Done:
-			break FOR_LOOP
-		}
-		content, err := p2p.ReadMessageContent(conn)
-
-		if err != nil {
-			node.log.Error("Failed in reading message content from syncing node", err)
-			return
-		}
-
-		msgCategory, _ := proto.GetMessageCategory(content)
-		if err != nil || msgCategory != proto.Node {
-			node.log.Error("Failed in reading message category from syncing node", err)
-			return
-		}
-
-		msgType, err := proto.GetMessageType(content)
-		actionType := proto_node.NodeMessageType(msgType)
-		if err != nil || actionType != proto_node.BlockchainSync {
-			node.log.Error("Failed in reading message type from syncing node", err)
-			return
-		}
-
-		payload, err = proto.GetMessagePayload(content)
-		if err != nil {
-			node.log.Error("Failed in reading payload from syncing node", err)
-			return
-		}
-	}
-	node.log.Info("HOORAY: Done sending info to syncing node.")
-}
-
-=======
->>>>>>> b69bfd6a
 func (node *Node) transactionMessageHandler(msgPayload []byte) {
 	txMessageType := proto_node.TransactionMessageType(msgPayload[0])
 
