package node

import (
	"context"
	"fmt"
	"math/big"
	"os"
	"strings"
	"sync"
	"time"

	"github.com/ethereum/go-ethereum/rlp"
	harmonyconfig "github.com/harmony-one/harmony/internal/configs/harmony"
	"github.com/harmony-one/harmony/internal/utils/crosslinks"

	"github.com/ethereum/go-ethereum/common"
	protobuf "github.com/golang/protobuf/proto"
	"github.com/harmony-one/abool"
	bls_core "github.com/harmony-one/bls/ffi/go/bls"
	lru "github.com/hashicorp/golang-lru"
	libp2p_peer "github.com/libp2p/go-libp2p-core/peer"
	libp2p_pubsub "github.com/libp2p/go-libp2p-pubsub"
	"github.com/pkg/errors"
	"github.com/prometheus/client_golang/prometheus"
	"github.com/rcrowley/go-metrics"
	"golang.org/x/sync/semaphore"

	"github.com/harmony-one/harmony/api/proto"
	msg_pb "github.com/harmony-one/harmony/api/proto/message"
	proto_node "github.com/harmony-one/harmony/api/proto/node"
	"github.com/harmony-one/harmony/api/service"
	"github.com/harmony-one/harmony/api/service/legacysync"
	"github.com/harmony-one/harmony/api/service/legacysync/downloader"
	"github.com/harmony-one/harmony/api/service/stagedsync"
	"github.com/harmony-one/harmony/consensus"
	"github.com/harmony-one/harmony/core"
	"github.com/harmony-one/harmony/core/rawdb"
	"github.com/harmony-one/harmony/core/types"
	"github.com/harmony-one/harmony/crypto/bls"
	"github.com/harmony-one/harmony/internal/chain"
	common2 "github.com/harmony-one/harmony/internal/common"
	nodeconfig "github.com/harmony-one/harmony/internal/configs/node"
	"github.com/harmony-one/harmony/internal/params"
	"github.com/harmony-one/harmony/internal/shardchain"
	"github.com/harmony-one/harmony/internal/utils"
	"github.com/harmony-one/harmony/node/worker"
	"github.com/harmony-one/harmony/p2p"
	"github.com/harmony-one/harmony/shard"
	"github.com/harmony-one/harmony/shard/committee"
	"github.com/harmony-one/harmony/staking/reward"
	"github.com/harmony-one/harmony/staking/slash"
	staking "github.com/harmony-one/harmony/staking/types"
	"github.com/harmony-one/harmony/webhooks"
)

const (
	// NumTryBroadCast is the number of times trying to broadcast
	NumTryBroadCast = 3
	// MsgChanBuffer is the buffer of consensus message handlers.
	MsgChanBuffer = 1024
)

const (
	maxBroadcastNodes       = 10              // broadcast at most maxBroadcastNodes peers that need in sync
	broadcastTimeout  int64 = 60 * 1000000000 // 1 mins
	//SyncIDLength is the length of bytes for syncID
	SyncIDLength = 20
)

// use to push new block to outofsync node
type syncConfig struct {
	timestamp int64
	client    *downloader.Client
	// Determine to send encoded BlockWithSig or Block
	withSig bool
}

type ISync interface {
	UpdateBlockAndStatus(block *types.Block, bc *core.BlockChain, verifyAllSig bool) error
	AddLastMileBlock(block *types.Block)
	GetActivePeerNumber() int
	CreateSyncConfig(peers []p2p.Peer, isBeacon bool) error
	SyncLoop(bc *core.BlockChain, worker *worker.Worker, isBeacon bool, consensus *consensus.Consensus, loopMinTime time.Duration)
	IsInSync() bool
	IsSameBlockchainHeight(bc *core.BlockChain) (uint64, bool)
	AddNewBlock(peerHash []byte, block *types.Block)
	RegisterNodeInfo() int
	GetParsedSyncStatus() (IsInSync bool, OtherHeight uint64, HeightDiff uint64)
	GetParsedSyncStatusDoubleChecked() (IsInSync bool, OtherHeight uint64, HeightDiff uint64)
}

// Node represents a protocol-participating node in the network
type Node struct {
	Consensus             *consensus.Consensus              // Consensus object containing all Consensus related data (e.g. committee members, signatures, commits)
	BlockChannel          chan *types.Block                 // The channel to send newly proposed blocks
	ConfirmedBlockChannel chan *types.Block                 // The channel to send confirmed blocks
	BeaconBlockChannel    chan *types.Block                 // The channel to send beacon blocks for non-beaconchain nodes
	pendingCXReceipts     map[string]*types.CXReceiptsProof // All the receipts received but not yet processed for Consensus
	pendingCXMutex        sync.Mutex
	crosslinks            *crosslinks.Crosslinks // Memory storage for crosslink processing.
	// Shard databases
	shardChains shardchain.Collection
	SelfPeer    p2p.Peer
	// TODO: Neighbors should store only neighbor nodes in the same shard
	Neighbors  sync.Map   // All the neighbor nodes, key is the sha256 of Peer IP/Port, value is the p2p.Peer
	stateMutex sync.Mutex // mutex for change node state
	// BeaconNeighbors store only neighbor nodes in the beacon chain shard
	BeaconNeighbors  sync.Map // All the neighbor nodes, key is the sha256 of Peer IP/Port, value is the p2p.Peer
	TxPool           *core.TxPool
	CxPool           *core.CxPool // pool for missing cross shard receipts resend
	Worker           *worker.Worker
	downloaderServer *downloader.Server
	// Syncing component.
<<<<<<< HEAD
	syncID                 [SyncIDLength]byte // a unique ID for the node during the state syncing process with peers
	stateSync              *legacysync.StateSync
	epochSync              *legacysync.EpochSync
	peerRegistrationRecord map[string]*syncConfig // record registration time (unixtime) of peers begin in syncing
	SyncingPeerProvider    SyncingPeerProvider
=======
	syncID                            [SyncIDLength]byte // a unique ID for the node during the state syncing process with peers
	stateSync, beaconSync             *legacysync.StateSync
	stateStagedSync, beaconStagedSync *stagedsync.StagedSync
	peerRegistrationRecord            map[string]*syncConfig // record registration time (unixtime) of peers begin in syncing
	SyncingPeerProvider               SyncingPeerProvider
>>>>>>> d11a9420
	// The p2p host used to send/receive p2p messages
	host p2p.Host
	// Service manager.
	serviceManager               *service.Manager
	ContractDeployerCurrentNonce uint64 // The nonce of the deployer contract at current block
	ContractAddresses            []common.Address
	// Channel to notify consensus service to really start consensus
	startConsensus chan struct{}
	HarmonyConfig  *harmonyconfig.HarmonyConfig
	// node configuration, including group ID, shard ID, etc
	NodeConfig *nodeconfig.ConfigType
	// Chain configuration.
	chainConfig         params.ChainConfig
	unixTimeAtNodeStart int64
	// KeysToAddrs holds the addresses of bls keys run by the node
	KeysToAddrs      map[string]common.Address
	keysToAddrsEpoch *big.Int
	keysToAddrsMutex sync.Mutex
	// TransactionErrorSink contains error messages for any failed transaction, in memory only
	TransactionErrorSink *types.TransactionErrorSink
	// BroadcastInvalidTx flag is considered when adding pending tx to tx-pool
	BroadcastInvalidTx bool
	// InSync flag indicates the node is in-sync or not
	IsInSync      *abool.AtomicBool
	proposedBlock map[uint64]*types.Block

	deciderCache   *lru.Cache
	committeeCache *lru.Cache

	Metrics metrics.Registry

	// context control for pub-sub handling
	psCtx    context.Context
	psCancel func()
}

// Blockchain returns the blockchain for the node's current shard.
func (node *Node) Blockchain() core.BlockChain {
	shardID := node.NodeConfig.ShardID
	bc, err := node.shardChains.ShardChain(shardID)
	if err != nil {
		utils.Logger().Error().
			Uint32("shardID", shardID).
			Err(err).
			Msg("cannot get shard chain")
	}
	return bc
}

func (node *Node) SyncInstance(isBeacon bool) ISync {
	return node.GetOrCreateSyncInstance(isBeacon, true)
}

func (node *Node) SyncInstanceInitiated(isBeacon bool) bool {
	return node.GetOrCreateSyncInstance(isBeacon, false) != nil
}

// Blockchain returns the blockchain for the node's current shard.
// if rebuild sets to true, it generates a new instance 
func (node *Node) GetOrCreateSyncInstance(isBeacon bool, initiate bool) ISync {
	// check beacon instance first
	if isBeacon {
		if node.NodeConfig.StagedSync {
			if initiate && node.beaconStagedSync == nil {
				utils.Logger().Info().Msg("initializing staged beacon sync")
				node.beaconStagedSync = node.createStagedSync(node.Blockchain(), true)
			}
			return node.beaconStagedSync
		}
		if initiate && node.beaconSync == nil {
			utils.Logger().Info().Msg("initializing beacon sync")
			node.beaconSync = node.createStateSync(node.Beaconchain())
		}
		return node.beaconSync
	}

	// otherwise, return an instance of state sync, either legacy or staged 
	if node.NodeConfig.StagedSync {
		if initiate && node.stateStagedSync == nil {
			utils.Logger().Info().Msg("initializing staged state sync")
			node.stateStagedSync = node.createStagedSync(node.Blockchain(), false)
		}
		return node.stateStagedSync
	}
	if initiate && node.stateSync == nil {
		utils.Logger().Info().Msg("initializing legacy state sync")
		node.stateSync = node.createStateSync(node.Beaconchain())
	}
	return node.stateSync
}

// Beaconchain returns the beaconchain from node.
func (node *Node) Beaconchain() core.BlockChain {
	return node.chain(shard.BeaconChainShardID, core.Options{})
}

func (node *Node) chain(shardID uint32, options core.Options) core.BlockChain {
	bc, err := node.shardChains.ShardChain(shardID, options)
	if err != nil {
		utils.Logger().Error().Err(err).Msg("cannot get beaconchain")
	}
	// only available in validator node and shard 1-3
	isEnablePruneBeaconChain := node.HarmonyConfig != nil && node.HarmonyConfig.General.EnablePruneBeaconChain
	isNotBeaconChainValidator := node.NodeConfig.Role() == nodeconfig.Validator && node.NodeConfig.ShardID != shard.BeaconChainShardID
	if isEnablePruneBeaconChain && isNotBeaconChainValidator {
		bc.EnablePruneBeaconChainFeature()
	} else if isEnablePruneBeaconChain && !isNotBeaconChainValidator {
		utils.Logger().Info().Msg("`IsEnablePruneBeaconChain` only available in validator node and shard 1-3")
	}
	return bc
}

// EpochChain returns the epoch chain from node. Epoch chain is the same as BeaconChain,
// but with differences in behaviour.
func (node *Node) EpochChain() core.BlockChain {
	return node.chain(shard.BeaconChainShardID, core.Options{
		EpochChain: true,
	})
}

// TODO: make this batch more transactions
func (node *Node) tryBroadcast(tx *types.Transaction) {
	msg := proto_node.ConstructTransactionListMessageAccount(types.Transactions{tx})

	shardGroupID := nodeconfig.NewGroupIDByShardID(nodeconfig.ShardID(tx.ShardID()))
	utils.Logger().Info().Str("shardGroupID", string(shardGroupID)).Msg("tryBroadcast")

	for attempt := 0; attempt < NumTryBroadCast; attempt++ {
		if err := node.host.SendMessageToGroups([]nodeconfig.GroupID{shardGroupID},
			p2p.ConstructMessage(msg)); err != nil && attempt < NumTryBroadCast {
			utils.Logger().Error().Int("attempt", attempt).Msg("Error when trying to broadcast tx")
		} else {
			break
		}
	}
}

func (node *Node) tryBroadcastStaking(stakingTx *staking.StakingTransaction) {
	msg := proto_node.ConstructStakingTransactionListMessageAccount(staking.StakingTransactions{stakingTx})

	shardGroupID := nodeconfig.NewGroupIDByShardID(
		nodeconfig.ShardID(shard.BeaconChainShardID),
	) // broadcast to beacon chain
	utils.Logger().Info().Str("shardGroupID", string(shardGroupID)).Msg("tryBroadcastStaking")

	for attempt := 0; attempt < NumTryBroadCast; attempt++ {
		if err := node.host.SendMessageToGroups([]nodeconfig.GroupID{shardGroupID},
			p2p.ConstructMessage(msg)); err != nil && attempt < NumTryBroadCast {
			utils.Logger().Error().Int("attempt", attempt).Msg("Error when trying to broadcast staking tx")
		} else {
			break
		}
	}
}

// Add new transactions to the pending transaction list.
func (node *Node) addPendingTransactions(newTxs types.Transactions) []error {
	if inSync, _, _ := node.SyncStatus(node.Blockchain().ShardID()); !inSync && node.NodeConfig.GetNetworkType() == nodeconfig.Mainnet {
		utils.Logger().Debug().
			Int("length of newTxs", len(newTxs)).
			Msg("[addPendingTransactions] Node out of sync, ignoring transactions")
		return nil
	}
	poolTxs := types.PoolTransactions{}
	errs := []error{}
	acceptCx := node.Blockchain().Config().AcceptsCrossTx(node.Blockchain().CurrentHeader().Epoch())
	for _, tx := range newTxs {
		if tx.ShardID() != tx.ToShardID() && !acceptCx {
			errs = append(errs, errors.WithMessage(errInvalidEpoch, "cross-shard tx not accepted yet"))
			continue
		}
		if tx.IsEthCompatible() && !node.Blockchain().Config().IsEthCompatible(node.Blockchain().CurrentBlock().Epoch()) {
			errs = append(errs, errors.WithMessage(errInvalidEpoch, "ethereum tx not accepted yet"))
			continue
		}
		poolTxs = append(poolTxs, tx)
	}
	errs = append(errs, node.TxPool.AddRemotes(poolTxs)...)

	pendingCount, queueCount := node.TxPool.Stats()
	utils.Logger().Debug().
		Interface("err", errs).
		Int("length of newTxs", len(newTxs)).
		Int("totalPending", pendingCount).
		Int("totalQueued", queueCount).
		Msg("[addPendingTransactions] Adding more transactions")
	return errs
}

// Add new staking transactions to the pending staking transaction list.
func (node *Node) addPendingStakingTransactions(newStakingTxs staking.StakingTransactions) []error {
	if node.IsRunningBeaconChain() {
		if node.Blockchain().Config().IsPreStaking(node.Blockchain().CurrentHeader().Epoch()) {
			poolTxs := types.PoolTransactions{}
			for _, tx := range newStakingTxs {
				poolTxs = append(poolTxs, tx)
			}
			errs := node.TxPool.AddRemotes(poolTxs)
			pendingCount, queueCount := node.TxPool.Stats()
			utils.Logger().Info().
				Int("length of newStakingTxs", len(poolTxs)).
				Int("totalPending", pendingCount).
				Int("totalQueued", queueCount).
				Msg("Got more staking transactions")
			return errs
		}
		return []error{
			errors.WithMessage(errInvalidEpoch, "staking txs not accepted yet"),
		}
	}
	return []error{
		errors.WithMessage(errInvalidShard, fmt.Sprintf("txs only valid on shard %v", shard.BeaconChainShardID)),
	}
}

// AddPendingStakingTransaction staking transactions
func (node *Node) AddPendingStakingTransaction(
	newStakingTx *staking.StakingTransaction,
) error {
	if node.IsRunningBeaconChain() {
		errs := node.addPendingStakingTransactions(staking.StakingTransactions{newStakingTx})
		var err error
		for i := range errs {
			if errs[i] != nil {
				utils.Logger().Info().
					Err(errs[i]).
					Msg("[AddPendingStakingTransaction] Failed adding new staking transaction")
				err = errs[i]
				break
			}
		}
		if err == nil || node.BroadcastInvalidTx {
			utils.Logger().Info().
				Str("Hash", newStakingTx.Hash().Hex()).
				Msg("Broadcasting Staking Tx")
			node.tryBroadcastStaking(newStakingTx)
		}
		return err
	}
	return nil
}

// AddPendingTransaction adds one new transaction to the pending transaction list.
// This is only called from SDK.
func (node *Node) AddPendingTransaction(newTx *types.Transaction) error {
	if newTx.ShardID() == node.NodeConfig.ShardID {
		errs := node.addPendingTransactions(types.Transactions{newTx})
		var err error
		for i := range errs {
			if errs[i] != nil {
				utils.Logger().Info().Err(errs[i]).Msg("[AddPendingTransaction] Failed adding new transaction")
				err = errs[i]
				break
			}
		}
		if err == nil || node.BroadcastInvalidTx {
			utils.Logger().Info().Str("Hash", newTx.Hash().Hex()).Str("HashByType", newTx.HashByType().Hex()).Msg("Broadcasting Tx")
			node.tryBroadcast(newTx)
		}
		return err
	}
	return errors.Errorf("shard do not match, txShard: %d, nodeShard: %d", newTx.ShardID(), node.NodeConfig.ShardID)
}

// AddPendingReceipts adds one receipt message to pending list.
func (node *Node) AddPendingReceipts(receipts *types.CXReceiptsProof) {
	node.pendingCXMutex.Lock()
	defer node.pendingCXMutex.Unlock()

	if receipts.ContainsEmptyField() {
		utils.Logger().Info().
			Int("totalPendingReceipts", len(node.pendingCXReceipts)).
			Msg("CXReceiptsProof contains empty field")
		return
	}

	blockNum := receipts.Header.Number().Uint64()
	shardID := receipts.Header.ShardID()

	// Sanity checks

	if err := node.Blockchain().Validator().ValidateCXReceiptsProof(receipts); err != nil {
		if !strings.Contains(err.Error(), rawdb.MsgNoShardStateFromDB) {
			utils.Logger().Error().Err(err).Msg("[AddPendingReceipts] Invalid CXReceiptsProof")
			return
		}
	}

	// cross-shard receipt should not be coming from our shard
	if s := node.Consensus.ShardID; s == shardID {
		utils.Logger().Info().
			Uint32("my-shard", s).
			Uint32("receipt-shard", shardID).
			Msg("ShardID of incoming receipt was same as mine")
		return
	}

	if e := receipts.Header.Epoch(); blockNum == 0 ||
		!node.Blockchain().Config().AcceptsCrossTx(e) {
		utils.Logger().Info().
			Uint64("incoming-epoch", e.Uint64()).
			Msg("Incoming receipt had meaningless epoch")
		return
	}

	key := utils.GetPendingCXKey(shardID, blockNum)

	// DDoS protection
	const maxCrossTxnSize = 4096
	if s := len(node.pendingCXReceipts); s >= maxCrossTxnSize {
		utils.Logger().Info().
			Int("pending-cx-receipts-size", s).
			Int("pending-cx-receipts-limit", maxCrossTxnSize).
			Msg("Current pending cx-receipts reached size limit")
		return
	}

	if _, ok := node.pendingCXReceipts[key]; ok {
		utils.Logger().Info().
			Int("totalPendingReceipts", len(node.pendingCXReceipts)).
			Msg("Already Got Same Receipt message")
		return
	}
	node.pendingCXReceipts[key] = receipts
	utils.Logger().Info().
		Int("totalPendingReceipts", len(node.pendingCXReceipts)).
		Msg("Got ONE more receipt message")
}

type withError struct {
	err     error
	payload interface{}
}

var (
	errNotRightKeySize   = errors.New("key received over wire is wrong size")
	errNoSenderPubKey    = errors.New("no sender public BLS key in message")
	errViewIDTooOld      = errors.New("view id too old")
	errWrongSizeOfBitmap = errors.New("wrong size of sender bitmap")
	errWrongShardID      = errors.New("wrong shard id")
	errInvalidNodeMsg    = errors.New("invalid node message")
	errIgnoreBeaconMsg   = errors.New("ignore beacon sync block")
	errInvalidEpoch      = errors.New("invalid epoch for transaction")
	errInvalidShard      = errors.New("invalid shard")
)

const beaconBlockHeightTolerance = 2

// validateNodeMessage validate node message
func (node *Node) validateNodeMessage(ctx context.Context, payload []byte) (
	[]byte, proto_node.MessageType, error) {

	// length of payload must > p2pNodeMsgPrefixSize

	// reject huge node messages
	if len(payload) >= types.MaxP2PNodeDataSize {
		nodeNodeMessageCounterVec.With(prometheus.Labels{"type": "invalid_oversized"}).Inc()
		return nil, 0, core.ErrOversizedData
	}

	// just ignore payload[0], which is MsgCategoryType (consensus/node)
	msgType := proto_node.MessageType(payload[proto.MessageCategoryBytes])

	switch msgType {
	case proto_node.Transaction:
		// nothing much to validate transaction message unless decode the RLP
		nodeNodeMessageCounterVec.With(prometheus.Labels{"type": "tx"}).Inc()
	case proto_node.Staking:
		// nothing much to validate staking message unless decode the RLP
		nodeNodeMessageCounterVec.With(prometheus.Labels{"type": "staking_tx"}).Inc()
	case proto_node.Block:
		switch proto_node.BlockMessageType(payload[p2pNodeMsgPrefixSize]) {
		case proto_node.Sync:
			nodeNodeMessageCounterVec.With(prometheus.Labels{"type": "block_sync"}).Inc()

			// checks whether the beacon block is larger than current block number
			blocksPayload := payload[p2pNodeMsgPrefixSize+1:]
			var blocks []*types.Block
			if err := rlp.DecodeBytes(blocksPayload, &blocks); err != nil {
				return nil, 0, errors.Wrap(err, "block decode error")
			}
			curBeaconHeight := node.Beaconchain().CurrentBlock().NumberU64()
			for _, block := range blocks {
				// Ban blocks number that is smaller than tolerance
				if block.NumberU64()+beaconBlockHeightTolerance <= curBeaconHeight {
					utils.Logger().Debug().Uint64("receivedNum", block.NumberU64()).
						Uint64("currentNum", curBeaconHeight).Msg("beacon block sync message rejected")
					return nil, 0, errors.New("beacon block height smaller than current height beyond tolerance")
				} else if block.NumberU64()-beaconBlockHeightTolerance > curBeaconHeight {
					utils.Logger().Debug().Uint64("receivedNum", block.NumberU64()).
						Uint64("currentNum", curBeaconHeight).Msg("beacon block sync message rejected")
					return nil, 0, errors.New("beacon block height too much higher than current height beyond tolerance")
				} else if block.NumberU64() <= curBeaconHeight {
					utils.Logger().Debug().Uint64("receivedNum", block.NumberU64()).
						Uint64("currentNum", curBeaconHeight).Msg("beacon block sync message ignored")
					return nil, 0, errIgnoreBeaconMsg
				}
			}

			// only non-beacon nodes process the beacon block sync messages
			if node.Blockchain().ShardID() == shard.BeaconChainShardID {
				return nil, 0, errIgnoreBeaconMsg
			}

		case proto_node.SlashCandidate:
			nodeNodeMessageCounterVec.With(prometheus.Labels{"type": "slash"}).Inc()
			// only beacon chain node process slash candidate messages
			if !node.IsRunningBeaconChain() {
				return nil, 0, errIgnoreBeaconMsg
			}
		case proto_node.Receipt:
			nodeNodeMessageCounterVec.With(prometheus.Labels{"type": "node_receipt"}).Inc()
		case proto_node.CrossLink:
			nodeNodeMessageCounterVec.With(prometheus.Labels{"type": "crosslink"}).Inc()
			if node.NodeConfig.Role() == nodeconfig.ExplorerNode {
				return nil, 0, errIgnoreBeaconMsg
			}
		case proto_node.CrosslinkHeartbeat:
			nodeNodeMessageCounterVec.With(prometheus.Labels{"type": "crosslink_heartbeat"}).Inc()
		default:
			nodeNodeMessageCounterVec.With(prometheus.Labels{"type": "invalid_block_type"}).Inc()
			return nil, 0, errInvalidNodeMsg
		}
	default:
		nodeNodeMessageCounterVec.With(prometheus.Labels{"type": "invalid_node_type"}).Inc()
		return nil, 0, errInvalidNodeMsg
	}

	return payload[p2pNodeMsgPrefixSize:], msgType, nil
}

// validateShardBoundMessage validate consensus message
// validate shardID
// validate public key size
// verify message signature
func (node *Node) validateShardBoundMessage(
	ctx context.Context, payload []byte,
) (*msg_pb.Message, *bls.SerializedPublicKey, bool, error) {
	var (
		m msg_pb.Message
	)
	if err := protobuf.Unmarshal(payload, &m); err != nil {
		nodeConsensusMessageCounterVec.With(prometheus.Labels{"type": "invalid_unmarshal"}).Inc()
		return nil, nil, true, errors.WithStack(err)
	}

	// ignore messages not intended for explorer
	if node.NodeConfig.Role() == nodeconfig.ExplorerNode {
		switch m.Type {
		case
			msg_pb.MessageType_ANNOUNCE,
			msg_pb.MessageType_PREPARE,
			msg_pb.MessageType_COMMIT,
			msg_pb.MessageType_VIEWCHANGE,
			msg_pb.MessageType_NEWVIEW:
			nodeConsensusMessageCounterVec.With(prometheus.Labels{"type": "ignored"}).Inc()
			return nil, nil, true, nil
		}
	}

	// when node is in ViewChanging mode, it still accepts normal messages into FBFTLog
	// in order to avoid possible trap forever but drop PREPARE and COMMIT
	// which are message types specifically for a node acting as leader
	// so we just ignore those messages
	if node.Consensus.IsViewChangingMode() {
		switch m.Type {
		case msg_pb.MessageType_PREPARE, msg_pb.MessageType_COMMIT:
			nodeConsensusMessageCounterVec.With(prometheus.Labels{"type": "ignored"}).Inc()
			return nil, nil, true, nil
		}
	} else {
		// ignore viewchange/newview message if the node is not in viewchanging mode
		switch m.Type {
		case msg_pb.MessageType_NEWVIEW, msg_pb.MessageType_VIEWCHANGE:
			nodeConsensusMessageCounterVec.With(prometheus.Labels{"type": "ignored"}).Inc()
			return nil, nil, true, nil
		}
	}

	// ignore message not intended for leader, but still forward them to the network
	if node.Consensus.IsLeader() {
		switch m.Type {
		case msg_pb.MessageType_ANNOUNCE, msg_pb.MessageType_PREPARED, msg_pb.MessageType_COMMITTED:
			nodeConsensusMessageCounterVec.With(prometheus.Labels{"type": "ignored"}).Inc()
			return nil, nil, true, nil
		}
	}

	maybeCon, maybeVC := m.GetConsensus(), m.GetViewchange()
	senderKey := []byte{}
	senderBitmap := []byte{}

	if maybeCon != nil {
		if maybeCon.ShardId != node.Consensus.ShardID {
			nodeConsensusMessageCounterVec.With(prometheus.Labels{"type": "invalid_shard"}).Inc()
			return nil, nil, true, errors.WithStack(errWrongShardID)
		}
		senderKey = maybeCon.SenderPubkey

		if len(maybeCon.SenderPubkeyBitmap) > 0 {
			senderBitmap = maybeCon.SenderPubkeyBitmap
		}
		// If the viewID is too old, reject the message.
		if maybeCon.ViewId+5 < node.Consensus.GetCurBlockViewID() {
			return nil, nil, true, errors.WithStack(errViewIDTooOld)
		}
	} else if maybeVC != nil {
		if maybeVC.ShardId != node.Consensus.ShardID {
			nodeConsensusMessageCounterVec.With(prometheus.Labels{"type": "invalid_shard"}).Inc()
			return nil, nil, true, errors.WithStack(errWrongShardID)
		}
		senderKey = maybeVC.SenderPubkey
		// If the viewID is too old, reject the message.
		if maybeVC.ViewId+5 < node.Consensus.GetViewChangingID() {
			return nil, nil, true, errors.WithStack(errViewIDTooOld)
		}
	} else {
		nodeConsensusMessageCounterVec.With(prometheus.Labels{"type": "invalid"}).Inc()
		return nil, nil, true, errors.WithStack(errNoSenderPubKey)
	}

	// ignore mesage not intended for validator
	// but still forward them to the network
	if !node.Consensus.IsLeader() {
		switch m.Type {
		case msg_pb.MessageType_PREPARE, msg_pb.MessageType_COMMIT:
			nodeConsensusMessageCounterVec.With(prometheus.Labels{"type": "ignored"}).Inc()
			return nil, nil, true, nil
		}
	}

	serializedKey := bls.SerializedPublicKey{}
	if len(senderKey) > 0 {
		if len(senderKey) != bls.PublicKeySizeInBytes {
			nodeConsensusMessageCounterVec.With(prometheus.Labels{"type": "invalid_key_size"}).Inc()
			return nil, nil, true, errors.WithStack(errNotRightKeySize)
		}

		copy(serializedKey[:], senderKey)
		if !node.Consensus.IsValidatorInCommittee(serializedKey) {
			nodeConsensusMessageCounterVec.With(prometheus.Labels{"type": "invalid_committee"}).Inc()
			return nil, nil, true, errors.WithStack(shard.ErrValidNotInCommittee)
		}
	} else {
		count := node.Consensus.Decider.ParticipantsCount()
		if (count+7)>>3 != int64(len(senderBitmap)) {
			nodeConsensusMessageCounterVec.With(prometheus.Labels{"type": "invalid_participant_count"}).Inc()
			return nil, nil, true, errors.WithStack(errWrongSizeOfBitmap)
		}
	}

	nodeConsensusMessageCounterVec.With(prometheus.Labels{"type": "valid"}).Inc()

	// serializedKey will be empty for multiSig sender
	return &m, &serializedKey, false, nil
}

var (
	errMsgHadNoHMYPayLoadAssumption      = errors.New("did not have sufficient size for hmy msg")
	errConsensusMessageOnUnexpectedTopic = errors.New("received consensus on wrong topic")
)

// StartPubSub kicks off the node message handling
func (node *Node) StartPubSub() error {
	node.psCtx, node.psCancel = context.WithCancel(context.Background())

	// groupID and whether this topic is used for consensus
	type t struct {
		tp    nodeconfig.GroupID
		isCon bool
	}
	groups := map[nodeconfig.GroupID]bool{}

	// three topic subscribed by each validator
	for _, t := range []t{
		{node.NodeConfig.GetShardGroupID(), true},
		{node.NodeConfig.GetClientGroupID(), false},
	} {
		if _, ok := groups[t.tp]; !ok {
			groups[t.tp] = t.isCon
		}
	}

	type u struct {
		p2p.NamedTopic
		consensusBound bool
	}

	var allTopics []u

	utils.Logger().Debug().
		Interface("topics-ended-up-with", groups).
		Uint32("shard-id", node.Consensus.ShardID).
		Msg("starting with these topics")

	if !node.NodeConfig.IsOffline {
		for key, isCon := range groups {
			topicHandle, err := node.host.GetOrJoin(string(key))
			if err != nil {
				return err
			}
			allTopics = append(
				allTopics, u{
					NamedTopic:     p2p.NamedTopic{Name: string(key), Topic: topicHandle},
					consensusBound: isCon,
				},
			)
		}
	}
	pubsub := node.host.PubSub()
	ownID := node.host.GetID()
	errChan := make(chan withError, 100)

	// p2p consensus message handler function
	type p2pHandlerConsensus func(
		ctx context.Context,
		msg *msg_pb.Message,
		key *bls.SerializedPublicKey,
	) error

	// other p2p message handler function
	type p2pHandlerElse func(
		ctx context.Context,
		rlpPayload []byte,
		actionType proto_node.MessageType,
	) error

	// interface pass to p2p message validator
	type validated struct {
		consensusBound bool
		handleC        p2pHandlerConsensus
		handleCArg     *msg_pb.Message
		handleE        p2pHandlerElse
		handleEArg     []byte
		senderPubKey   *bls.SerializedPublicKey
		actionType     proto_node.MessageType
	}

	isThisNodeAnExplorerNode := node.NodeConfig.Role() == nodeconfig.ExplorerNode
	nodeStringCounterVec.WithLabelValues("peerid", nodeconfig.GetPeerID().String()).Inc()

	for i := range allTopics {
		sub, err := allTopics[i].Topic.Subscribe()
		if err != nil {
			return err
		}

		topicNamed := allTopics[i].Name
		isConsensusBound := allTopics[i].consensusBound

		utils.Logger().Info().
			Str("topic", topicNamed).
			Msg("enabled topic validation pubsub messages")

		// register topic validator for each topic
		if err := pubsub.RegisterTopicValidator(
			topicNamed,
			// this is the validation function called to quickly validate every p2p message
			func(ctx context.Context, peer libp2p_peer.ID, msg *libp2p_pubsub.Message) libp2p_pubsub.ValidationResult {
				nodeP2PMessageCounterVec.With(prometheus.Labels{"type": "total"}).Inc()
				hmyMsg := msg.GetData()

				// first to validate the size of the p2p message
				if len(hmyMsg) < p2pMsgPrefixSize {
					// TODO (lc): block peers sending empty messages
					nodeP2PMessageCounterVec.With(prometheus.Labels{"type": "invalid_size"}).Inc()
					return libp2p_pubsub.ValidationReject
				}

				openBox := hmyMsg[p2pMsgPrefixSize:]

				// validate message category
				switch proto.MessageCategory(openBox[proto.MessageCategoryBytes-1]) {
				case proto.Consensus:
					// received consensus message in non-consensus bound topic
					if !isConsensusBound {
						nodeP2PMessageCounterVec.With(prometheus.Labels{"type": "invalid_bound"}).Inc()
						errChan <- withError{
							errors.WithStack(errConsensusMessageOnUnexpectedTopic), msg,
						}
						return libp2p_pubsub.ValidationReject
					}
					nodeP2PMessageCounterVec.With(prometheus.Labels{"type": "consensus_total"}).Inc()

					// validate consensus message
					validMsg, senderPubKey, ignore, err := node.validateShardBoundMessage(
						context.TODO(), openBox[proto.MessageCategoryBytes:],
					)

					if err != nil {
						errChan <- withError{err, msg.GetFrom()}
						return libp2p_pubsub.ValidationReject
					}

					// ignore the further processing of the p2p messages as it is not intended for this node
					if ignore {
						return libp2p_pubsub.ValidationAccept
					}

					msg.ValidatorData = validated{
						consensusBound: true,
						handleC:        node.Consensus.HandleMessageUpdate,
						handleCArg:     validMsg,
						senderPubKey:   senderPubKey,
					}
					return libp2p_pubsub.ValidationAccept

				case proto.Node:
					// node message is almost empty
					if len(openBox) <= p2pNodeMsgPrefixSize {
						nodeP2PMessageCounterVec.With(prometheus.Labels{"type": "invalid_size"}).Inc()
						return libp2p_pubsub.ValidationReject
					}
					nodeP2PMessageCounterVec.With(prometheus.Labels{"type": "node_total"}).Inc()
					validMsg, actionType, err := node.validateNodeMessage(
						context.TODO(), openBox,
					)
					if err != nil {
						switch err {
						case errIgnoreBeaconMsg:
							// ignore the further processing of the ignored messages as it is not intended for this node
							// but propogate the messages to other nodes
							return libp2p_pubsub.ValidationAccept
						default:
							// TODO (lc): block peers sending error messages
							errChan <- withError{err, msg.GetFrom()}
							return libp2p_pubsub.ValidationReject
						}
					}
					msg.ValidatorData = validated{
						consensusBound: false,
						handleE:        node.HandleNodeMessage,
						handleEArg:     validMsg,
						actionType:     actionType,
					}
					return libp2p_pubsub.ValidationAccept
				default:
					// ignore garbled messages
					nodeP2PMessageCounterVec.With(prometheus.Labels{"type": "ignored"}).Inc()
					return libp2p_pubsub.ValidationReject
				}
			},
			// WithValidatorTimeout is an option that sets a timeout for an (asynchronous) topic validator. By default there is no timeout in asynchronous validators.
			// TODO: Currently this timeout is useless. Verify me.
			libp2p_pubsub.WithValidatorTimeout(250*time.Millisecond),
			// WithValidatorConcurrency set the concurernt validator, default is 1024
			libp2p_pubsub.WithValidatorConcurrency(p2p.SetAsideForConsensus),
			// WithValidatorInline is an option that sets the validation disposition to synchronous:
			// it will be executed inline in validation front-end, without spawning a new goroutine.
			// This is suitable for simple or cpu-bound validators that do not block.
			libp2p_pubsub.WithValidatorInline(true),
		); err != nil {
			return err
		}

		semConsensus := semaphore.NewWeighted(p2p.SetAsideForConsensus)
		msgChanConsensus := make(chan validated, MsgChanBuffer)

		// goroutine to handle consensus messages
		go func() {
			for {
				select {
				case <-node.psCtx.Done():
					return
				case m := <-msgChanConsensus:
					// should not take more than 30 seconds to process one message
					ctx, cancel := context.WithTimeout(node.psCtx, 30*time.Second)
					msg := m
					go func() {
						defer cancel()

						if semConsensus.TryAcquire(1) {
							defer semConsensus.Release(1)

							if isThisNodeAnExplorerNode {
								if err := node.explorerMessageHandler(
									ctx, msg.handleCArg,
								); err != nil {
									errChan <- withError{err, nil}
								}
							} else {
								if err := msg.handleC(ctx, msg.handleCArg, msg.senderPubKey); err != nil {
									errChan <- withError{err, msg.senderPubKey}
								}
							}
						}

						select {
						// FIXME: wrong use of context. This message have already passed handle actually.
						case <-ctx.Done():
							if errors.Is(ctx.Err(), context.DeadlineExceeded) ||
								errors.Is(ctx.Err(), context.Canceled) {
								utils.Logger().Warn().
									Str("topic", topicNamed).Msg("[context] exceeded consensus message handler deadline")
							}
							errChan <- withError{errors.WithStack(ctx.Err()), nil}
						default:
							return
						}
					}()
				}
			}
		}()

		semNode := semaphore.NewWeighted(p2p.SetAsideOtherwise)
		msgChanNode := make(chan validated, MsgChanBuffer)

		// goroutine to handle node messages
		go func() {
			for {
				select {
				case m := <-msgChanNode:
					ctx, cancel := context.WithTimeout(node.psCtx, 10*time.Second)
					msg := m
					go func() {
						defer cancel()
						if semNode.TryAcquire(1) {
							defer semNode.Release(1)

							if err := msg.handleE(ctx, msg.handleEArg, msg.actionType); err != nil {
								errChan <- withError{err, nil}
							}
						}

						select {
						case <-ctx.Done():
							if errors.Is(ctx.Err(), context.DeadlineExceeded) ||
								errors.Is(ctx.Err(), context.Canceled) {
								utils.Logger().Warn().
									Str("topic", topicNamed).Msg("[context] exceeded node message handler deadline")
							}
							errChan <- withError{errors.WithStack(ctx.Err()), nil}
						default:
							return
						}
					}()
				case <-node.psCtx.Done():
					return
				}
			}
		}()

		go func() {
			for {
				nextMsg, err := sub.Next(node.psCtx)
				if err != nil {
					if err == context.Canceled {
						return
					}
					errChan <- withError{errors.WithStack(err), nil}
					continue
				}

				if nextMsg.GetFrom() == ownID {
					continue
				}

				if validatedMessage, ok := nextMsg.ValidatorData.(validated); ok {
					if validatedMessage.consensusBound {
						msgChanConsensus <- validatedMessage
					} else {
						msgChanNode <- validatedMessage
					}
				} else {
					// continue if ValidatorData is nil
					if nextMsg.ValidatorData == nil {
						continue
					}
				}
			}
		}()
	}

	go func() {
		for {
			select {
			case <-node.psCtx.Done():
				return
			case e := <-errChan:
				utils.SampledLogger().Info().
					Interface("item", e.payload).
					Msgf("[p2p]: issue while handling incoming p2p message: %v", e.err)
			}
		}
	}()

	node.TraceLoopForExplorer()
	return nil
}

// StopPubSub stops the pubsub handling
func (node *Node) StopPubSub() {
	if node.psCancel != nil {
		node.psCancel()
	}
}

// GetSyncID returns the syncID of this node
func (node *Node) GetSyncID() [SyncIDLength]byte {
	return node.syncID
}

// New creates a new node.
func New(
	host p2p.Host,
	consensusObj *consensus.Consensus,
	chainDBFactory shardchain.DBFactory,
	blacklist map[common.Address]struct{},
	allowedTxs map[common.Address]core.AllowedTxData,
	localAccounts []common.Address,
	isArchival map[uint32]bool,
	harmonyconfig *harmonyconfig.HarmonyConfig,
) *Node {
	node := Node{}
	node.unixTimeAtNodeStart = time.Now().Unix()
	node.TransactionErrorSink = types.NewTransactionErrorSink()
	node.crosslinks = crosslinks.New()
	// Get the node config that's created in the harmony.go program.
	if consensusObj != nil {
		node.NodeConfig = nodeconfig.GetShardConfig(consensusObj.ShardID)
	} else {
		node.NodeConfig = nodeconfig.GetDefaultConfig()
	}
	node.HarmonyConfig = harmonyconfig

	copy(node.syncID[:], GenerateRandomString(SyncIDLength))
	if host != nil {
		node.host = host
		node.SelfPeer = host.GetSelfPeer()
	}

	networkType := node.NodeConfig.GetNetworkType()
	chainConfig := networkType.ChainConfig()
	node.chainConfig = chainConfig

	engine := chain.NewEngine()

	collection := shardchain.NewCollection(
		chainDBFactory, &core.GenesisInitializer{NetworkType: node.NodeConfig.GetNetworkType()}, engine, &chainConfig,
	)

	for shardID, archival := range isArchival {
		if archival {
			collection.DisableCache(shardID)
		}
	}
	node.shardChains = collection
	node.IsInSync = abool.NewBool(false)

	if host != nil && consensusObj != nil {
		// Consensus and associated channel to communicate blocks
		node.Consensus = consensusObj

		// Load the chains.
		blockchain := node.Blockchain() // this also sets node.isFirstTime if the DB is fresh
		var beaconChain core.BlockChain
		if blockchain.ShardID() == shard.BeaconChainShardID {
			beaconChain = node.Beaconchain()
		} else {
			beaconChain = node.EpochChain()
		}

		if b1, b2 := beaconChain == nil, blockchain == nil; b1 || b2 {
			var err error
			if b2 {
				shardID := node.NodeConfig.ShardID
				// HACK get the real error reason
				_, err = node.shardChains.ShardChain(shardID)
			} else {
				_, err = node.shardChains.ShardChain(shard.BeaconChainShardID)
			}
			fmt.Fprintf(os.Stderr, "Cannot initialize node: %v\n", err)
			os.Exit(-1)
		}

		node.BlockChannel = make(chan *types.Block)
		node.ConfirmedBlockChannel = make(chan *types.Block)
		node.BeaconBlockChannel = make(chan *types.Block)
		txPoolConfig := core.DefaultTxPoolConfig

		// Temporarily not updating other networks to make the rpc tests pass
		if node.NodeConfig.GetNetworkType() != nodeconfig.Mainnet && node.NodeConfig.GetNetworkType() != nodeconfig.Testnet {
			txPoolConfig.PriceLimit = 1e9
			txPoolConfig.PriceBump = 10
		}
		if harmonyconfig != nil {
			txPoolConfig.AccountSlots = harmonyconfig.TxPool.AccountSlots
			txPoolConfig.GlobalSlots = harmonyconfig.TxPool.GlobalSlots
			txPoolConfig.Locals = append(txPoolConfig.Locals, localAccounts...)
		}

		txPoolConfig.Blacklist = blacklist
		txPoolConfig.AllowedTxs = allowedTxs
		txPoolConfig.Journal = fmt.Sprintf("%v/%v", node.NodeConfig.DBDir, txPoolConfig.Journal)
		node.TxPool = core.NewTxPool(txPoolConfig, node.Blockchain().Config(), blockchain, node.TransactionErrorSink)
		node.CxPool = core.NewCxPool(core.CxPoolSize)
		node.Worker = worker.New(node.Blockchain().Config(), blockchain, engine)

		node.deciderCache, _ = lru.New(16)
		node.committeeCache, _ = lru.New(16)

		node.pendingCXReceipts = map[string]*types.CXReceiptsProof{}
		node.proposedBlock = map[uint64]*types.Block{}
		node.Consensus.VerifiedNewBlock = make(chan *types.Block, 1)
		engine.SetBeaconchain(beaconChain)
		// the sequence number is the next block number to be added in consensus protocol, which is
		// always one more than current chain header block
		node.Consensus.SetBlockNum(blockchain.CurrentBlock().NumberU64() + 1)
	}

	utils.Logger().Info().
		Interface("genesis block header", node.Blockchain().GetHeaderByNumber(0)).
		Msg("Genesis block hash")
	// Setup initial state of syncing.
	node.peerRegistrationRecord = map[string]*syncConfig{}
	node.startConsensus = make(chan struct{})
	// Broadcast double-signers reported by consensus
	if node.Consensus != nil {
		go func() {
			for doubleSign := range node.Consensus.SlashChan {
				utils.Logger().Info().
					RawJSON("double-sign-candidate", []byte(doubleSign.String())).
					Msg("double sign notified by consensus leader")
				// no point to broadcast the slash if we aren't even in the right epoch yet
				if !node.Blockchain().Config().IsStaking(
					node.Blockchain().CurrentHeader().Epoch(),
				) {
					return
				}
				if hooks := node.NodeConfig.WebHooks.Hooks; hooks != nil {
					if s := hooks.Slashing; s != nil {
						url := s.OnNoticeDoubleSign
						go func() { webhooks.DoPost(url, &doubleSign) }()
					}
				}
				if !node.IsRunningBeaconChain() {
					go node.BroadcastSlash(&doubleSign)
				} else {
					records := slash.Records{doubleSign}
					if err := node.Blockchain().AddPendingSlashingCandidates(
						records,
					); err != nil {
						utils.Logger().Err(err).Msg("could not add new slash to ending slashes")
					}
				}
			}
		}()
	}

	// update reward values now that node is ready
	node.updateInitialRewardValues()

	// init metrics
	initMetrics()
	nodeStringCounterVec.WithLabelValues("version", nodeconfig.GetVersion()).Inc()

	node.serviceManager = service.NewManager()

	return &node
}

// updateInitialRewardValues using the node data
func (node *Node) updateInitialRewardValues() {
	numShards := shard.Schedule.InstanceForEpoch(node.Beaconchain().CurrentHeader().Epoch()).NumShards()
	initTotal := big.NewInt(0)
	for i := uint32(0); i < numShards; i++ {
		initTotal = new(big.Int).Add(core.GetInitialFunds(i), initTotal)
	}
	reward.SetTotalInitialTokens(initTotal)
}

// InitConsensusWithValidators initialize shard state
// from latest epoch and update committee pub
// keys for consensus
func (node *Node) InitConsensusWithValidators() (err error) {
	if node.Consensus == nil {
		utils.Logger().Error().
			Msg("[InitConsensusWithValidators] consenus is nil; Cannot figure out shardID")
		return errors.New(
			"[InitConsensusWithValidators] consenus is nil; Cannot figure out shardID",
		)
	}
	shardID := node.Consensus.ShardID
	blockNum := node.Blockchain().CurrentBlock().NumberU64()
	node.Consensus.SetMode(consensus.Listening)
	epoch := shard.Schedule.CalcEpochNumber(blockNum)
	utils.Logger().Info().
		Uint64("blockNum", blockNum).
		Uint32("shardID", shardID).
		Uint64("epoch", epoch.Uint64()).
		Msg("[InitConsensusWithValidators] Try To Get PublicKeys")
	shardState, err := committee.WithStakingEnabled.Compute(
		epoch, node.Consensus.Blockchain,
	)
	if err != nil {
		utils.Logger().Err(err).
			Uint64("blockNum", blockNum).
			Uint32("shardID", shardID).
			Uint64("epoch", epoch.Uint64()).
			Msg("[InitConsensusWithValidators] Failed getting shard state")
		return err
	}
	subComm, err := shardState.FindCommitteeByID(shardID)
	if err != nil {
		utils.Logger().Err(err).
			Interface("shardState", shardState).
			Msg("[InitConsensusWithValidators] Find CommitteeByID")
		return err
	}
	pubKeys, err := subComm.BLSPublicKeys()
	if err != nil {
		utils.Logger().Error().
			Uint32("shardID", shardID).
			Uint64("blockNum", blockNum).
			Msg("[InitConsensusWithValidators] PublicKeys is Empty, Cannot update public keys")
		return errors.Wrapf(
			err,
			"[InitConsensusWithValidators] PublicKeys is Empty, Cannot update public keys",
		)
	}

	for _, key := range pubKeys {
		if node.Consensus.GetPublicKeys().Contains(key.Object) {
			utils.Logger().Info().
				Uint64("blockNum", blockNum).
				Int("numPubKeys", len(pubKeys)).
				Str("mode", node.Consensus.Mode().String()).
				Msg("[InitConsensusWithValidators] Successfully updated public keys")
			node.Consensus.UpdatePublicKeys(pubKeys, shard.Schedule.InstanceForEpoch(epoch).ExternalAllowlist())
			node.Consensus.SetMode(consensus.Normal)
			return nil
		}
	}
	return nil
}

// AddPeers adds neighbors nodes
func (node *Node) AddPeers(peers []*p2p.Peer) int {
	for _, p := range peers {
		key := fmt.Sprintf("%s:%s:%s", p.IP, p.Port, p.PeerID)
		_, ok := node.Neighbors.LoadOrStore(key, *p)
		if !ok {
			// !ok means new peer is stored
			node.host.AddPeer(p)
			continue
		}
	}

	return node.host.GetPeerCount()
}

// AddBeaconPeer adds beacon chain neighbors nodes
// Return false means new neighbor peer was added
// Return true means redundant neighbor peer wasn't added
func (node *Node) AddBeaconPeer(p *p2p.Peer) bool {
	key := fmt.Sprintf("%s:%s:%s", p.IP, p.Port, p.PeerID)
	_, ok := node.BeaconNeighbors.LoadOrStore(key, *p)
	return ok
}

func (node *Node) initNodeConfiguration() (service.NodeConfig, chan p2p.Peer, error) {
	chanPeer := make(chan p2p.Peer)
	nodeConfig := service.NodeConfig{
		Beacon:       nodeconfig.NewGroupIDByShardID(shard.BeaconChainShardID),
		ShardGroupID: node.NodeConfig.GetShardGroupID(),
		Actions:      map[nodeconfig.GroupID]nodeconfig.ActionType{},
	}

	groups := []nodeconfig.GroupID{
		node.NodeConfig.GetShardGroupID(),
		node.NodeConfig.GetClientGroupID(),
	}

	// force the side effect of topic join
	if err := node.host.SendMessageToGroups(groups, []byte{}); err != nil {
		return nodeConfig, nil, err
	}

	return nodeConfig, chanPeer, nil
}

// ServiceManager ...
func (node *Node) ServiceManager() *service.Manager {
	return node.serviceManager
}

// ShutDown gracefully shut down the node server and dump the in-memory blockchain state into DB.
func (node *Node) ShutDown() {
	if err := node.StopRPC(); err != nil {
		utils.Logger().Error().Err(err).Msg("failed to stop RPC")
	}

	utils.Logger().Info().Msg("stopping rosetta")
	if err := node.StopRosetta(); err != nil {
		utils.Logger().Error().Err(err).Msg("failed to stop rosetta")
	}

	utils.Logger().Info().Msg("stopping services")
	if err := node.StopServices(); err != nil {
		utils.Logger().Error().Err(err).Msg("failed to stop services")
	}

	// Currently pubSub need to be stopped after consensus.
	utils.Logger().Info().Msg("stopping pub-sub")
	node.StopPubSub()

	utils.Logger().Info().Msg("stopping host")
	if err := node.host.Close(); err != nil {
		utils.Logger().Error().Err(err).Msg("failed to stop p2p host")
	}

	node.Blockchain().Stop()
	node.Beaconchain().Stop()

	const msg = "Successfully shut down!\n"
	utils.Logger().Print(msg)
	fmt.Print(msg)
	os.Exit(0)
}

func (node *Node) populateSelfAddresses(epoch *big.Int) {
	// reset the self addresses
	node.KeysToAddrs = map[string]common.Address{}
	node.keysToAddrsEpoch = epoch

	shardID := node.Consensus.ShardID
	shardState, err := node.Consensus.Blockchain.ReadShardState(epoch)
	if err != nil {
		utils.Logger().Error().Err(err).
			Int64("epoch", epoch.Int64()).
			Uint32("shard-id", shardID).
			Msg("[PopulateSelfAddresses] failed to read shard")
		return
	}

	committee, err := shardState.FindCommitteeByID(shardID)
	if err != nil {
		utils.Logger().Error().Err(err).
			Int64("epoch", epoch.Int64()).
			Uint32("shard-id", shardID).
			Msg("[PopulateSelfAddresses] failed to find shard committee")
		return
	}

	for _, blskey := range node.Consensus.GetPublicKeys() {
		blsStr := blskey.Bytes.Hex()
		shardkey := bls.FromLibBLSPublicKeyUnsafe(blskey.Object)
		if shardkey == nil {
			utils.Logger().Error().
				Int64("epoch", epoch.Int64()).
				Uint32("shard-id", shardID).
				Str("blskey", blsStr).
				Msg("[PopulateSelfAddresses] failed to get shard key from bls key")
			return
		}
		addr, err := committee.AddressForBLSKey(*shardkey)
		if err != nil {
			utils.Logger().Error().Err(err).
				Int64("epoch", epoch.Int64()).
				Uint32("shard-id", shardID).
				Str("blskey", blsStr).
				Msg("[PopulateSelfAddresses] could not find address")
			return
		}
		node.KeysToAddrs[blsStr] = *addr
		utils.Logger().Debug().
			Int64("epoch", epoch.Int64()).
			Uint32("shard-id", shardID).
			Str("bls-key", blsStr).
			Str("address", common2.MustAddressToBech32(*addr)).
			Msg("[PopulateSelfAddresses]")
	}
}

// GetAddressForBLSKey retrieves the ECDSA address associated with bls key for epoch
func (node *Node) GetAddressForBLSKey(blskey *bls_core.PublicKey, epoch *big.Int) common.Address {
	// populate if first time setting or new epoch
	node.keysToAddrsMutex.Lock()
	defer node.keysToAddrsMutex.Unlock()
	if node.keysToAddrsEpoch == nil || epoch.Cmp(node.keysToAddrsEpoch) != 0 {
		node.populateSelfAddresses(epoch)
	}
	blsStr := blskey.SerializeToHexStr()
	addr, ok := node.KeysToAddrs[blsStr]
	if !ok {
		return common.Address{}
	}
	return addr
}

// GetAddresses retrieves all ECDSA addresses of the bls keys for epoch
func (node *Node) GetAddresses(epoch *big.Int) map[string]common.Address {
	// populate if first time setting or new epoch
	node.keysToAddrsMutex.Lock()
	defer node.keysToAddrsMutex.Unlock()
	if node.keysToAddrsEpoch == nil || epoch.Cmp(node.keysToAddrsEpoch) != 0 {
		node.populateSelfAddresses(epoch)
	}
	// self addresses map can never be nil
	return node.KeysToAddrs
}

// IsRunningBeaconChain returns whether the node is running on beacon chain.
func (node *Node) IsRunningBeaconChain() bool {
	return node.NodeConfig.ShardID == shard.BeaconChainShardID
}<|MERGE_RESOLUTION|>--- conflicted
+++ resolved
@@ -76,13 +76,13 @@
 }
 
 type ISync interface {
-	UpdateBlockAndStatus(block *types.Block, bc *core.BlockChain, verifyAllSig bool) error
+	UpdateBlockAndStatus(block *types.Block, bc core.BlockChain, verifyAllSig bool) error
 	AddLastMileBlock(block *types.Block)
 	GetActivePeerNumber() int
-	CreateSyncConfig(peers []p2p.Peer, isBeacon bool) error
-	SyncLoop(bc *core.BlockChain, worker *worker.Worker, isBeacon bool, consensus *consensus.Consensus, loopMinTime time.Duration)
+	CreateSyncConfig(peers []p2p.Peer, shardID uint32) error
+	SyncLoop(bc core.BlockChain, worker *worker.Worker, isBeacon bool, consensus *consensus.Consensus, loopMinTime time.Duration)
 	IsInSync() bool
-	IsSameBlockchainHeight(bc *core.BlockChain) (uint64, bool)
+	IsSameBlockchainHeight(bc core.BlockChain) (uint64, bool)
 	AddNewBlock(peerHash []byte, block *types.Block)
 	RegisterNodeInfo() int
 	GetParsedSyncStatus() (IsInSync bool, OtherHeight uint64, HeightDiff uint64)
@@ -111,19 +111,12 @@
 	Worker           *worker.Worker
 	downloaderServer *downloader.Server
 	// Syncing component.
-<<<<<<< HEAD
 	syncID                 [SyncIDLength]byte // a unique ID for the node during the state syncing process with peers
 	stateSync              *legacysync.StateSync
 	epochSync              *legacysync.EpochSync
+	stateStagedSync        *stagedsync.StagedSync
 	peerRegistrationRecord map[string]*syncConfig // record registration time (unixtime) of peers begin in syncing
 	SyncingPeerProvider    SyncingPeerProvider
-=======
-	syncID                            [SyncIDLength]byte // a unique ID for the node during the state syncing process with peers
-	stateSync, beaconSync             *legacysync.StateSync
-	stateStagedSync, beaconStagedSync *stagedsync.StagedSync
-	peerRegistrationRecord            map[string]*syncConfig // record registration time (unixtime) of peers begin in syncing
-	SyncingPeerProvider               SyncingPeerProvider
->>>>>>> d11a9420
 	// The p2p host used to send/receive p2p messages
 	host p2p.Host
 	// Service manager.
@@ -173,34 +166,18 @@
 	return bc
 }
 
-func (node *Node) SyncInstance(isBeacon bool) ISync {
-	return node.GetOrCreateSyncInstance(isBeacon, true)
-}
-
-func (node *Node) SyncInstanceInitiated(isBeacon bool) bool {
-	return node.GetOrCreateSyncInstance(isBeacon, false) != nil
+func (node *Node) SyncInstance() ISync {
+	return node.GetOrCreateSyncInstance(true)
+}
+
+func (node *Node) CurrentSyncInstance() bool {
+	return node.GetOrCreateSyncInstance(false) != nil
 }
 
 // Blockchain returns the blockchain for the node's current shard.
-// if rebuild sets to true, it generates a new instance 
-func (node *Node) GetOrCreateSyncInstance(isBeacon bool, initiate bool) ISync {
-	// check beacon instance first
-	if isBeacon {
-		if node.NodeConfig.StagedSync {
-			if initiate && node.beaconStagedSync == nil {
-				utils.Logger().Info().Msg("initializing staged beacon sync")
-				node.beaconStagedSync = node.createStagedSync(node.Blockchain(), true)
-			}
-			return node.beaconStagedSync
-		}
-		if initiate && node.beaconSync == nil {
-			utils.Logger().Info().Msg("initializing beacon sync")
-			node.beaconSync = node.createStateSync(node.Beaconchain())
-		}
-		return node.beaconSync
-	}
-
-	// otherwise, return an instance of state sync, either legacy or staged 
+// if rebuild sets to true, it generates a new instance
+func (node *Node) GetOrCreateSyncInstance(initiate bool) ISync {
+	// otherwise, return an instance of state sync, either legacy or staged
 	if node.NodeConfig.StagedSync {
 		if initiate && node.stateStagedSync == nil {
 			utils.Logger().Info().Msg("initializing staged state sync")
