package shardingconfig

import (
	"math/big"

	"github.com/harmony-one/harmony/internal/genesis"
)

const (
	mainnetEpochBlock1 = 344064 // 21 * 2^14
	blocksPerShard     = 16384  // 2^14
<<<<<<< HEAD
	mainnetV1Epoch     = 1
	mainnetV2Epoch     = 5

	mainnetVdfDifficulty  = 50000 // This takes about 100s to finish the vdf
	mainnetConsensusRatio = float64(0.66)

	// TODO: remove it after randomness feature turned on mainnet
	mainnetRandomnessStartingEpoch = 100000
=======
	mainnetV0_1Epoch   = 1
	mainnetV0_2Epoch   = 5
	mainnetV0_3Epoch   = 8
	mainnetV0_4Epoch   = 10
>>>>>>> 33f8e198
)

// MainnetSchedule is the mainnet sharding configuration schedule.
var MainnetSchedule mainnetSchedule

type mainnetSchedule struct{}

func (mainnetSchedule) InstanceForEpoch(epoch *big.Int) Instance {
	switch {
<<<<<<< HEAD
	case epoch.Cmp(big.NewInt(mainnetV2Epoch)) >= 0:
		// fifth resharding epoch around 08/06/2019 2:30am PDT
		return mainnetV2
	case epoch.Cmp(big.NewInt(mainnetV1Epoch)) >= 0:
=======
	case epoch.Cmp(big.NewInt(mainnetV0_4Epoch)) >= 0:
		// tenth resharding epoch around 08/13/2019 9:00pm PDT
		return mainnetV0_4
	case epoch.Cmp(big.NewInt(mainnetV0_3Epoch)) >= 0:
		// eighth resharding epoch around 08/10/2019 6:00pm PDT
		return mainnetV0_3
	case epoch.Cmp(big.NewInt(mainnetV0_2Epoch)) >= 0:
		// fifth resharding epoch around 08/06/2019 2:30am PDT
		return mainnetV0_2
	case epoch.Cmp(big.NewInt(mainnetV0_1Epoch)) >= 0:
>>>>>>> 33f8e198
		// first resharding epoch around 07/30/2019 10:30pm PDT
		return mainnetV0_1
	default: // genesis
		return mainnetV0
	}
}

func (mainnetSchedule) BlocksPerEpoch() uint64 {
	return blocksPerShard
}

func (ms mainnetSchedule) CalcEpochNumber(blockNum uint64) *big.Int {
	blocks := ms.BlocksPerEpoch()
	switch {
	case blockNum >= mainnetEpochBlock1:
		return big.NewInt(int64((blockNum-mainnetEpochBlock1)/blocks) + 1)
	default:
		return big.NewInt(0)
	}
}

func (ms mainnetSchedule) IsLastBlock(blockNum uint64) bool {
	blocks := ms.BlocksPerEpoch()
	switch {
	case blockNum < mainnetEpochBlock1-1:
		return false
	case blockNum == mainnetEpochBlock1-1:
		return true
	default:
		return ((blockNum-mainnetEpochBlock1)%blocks == blocks-1)
	}
}

<<<<<<< HEAD
func (ms mainnetSchedule) VdfDifficulty() int {
	return mainnetVdfDifficulty
}

// ConsensusRatio ratio of new nodes vs consensus total nodes
func (ms mainnetSchedule) ConsensusRatio() float64 {
	return mainnetConsensusRatio
}

// TODO: remove it after randomness feature turned on mainnet
//RandonnessStartingEpoch returns starting epoch of randonness generation
func (ms mainnetSchedule) RandomnessStartingEpoch() uint64 {
	return mainnetRandomnessStartingEpoch
}

var mainnetReshardingEpoch = []*big.Int{big.NewInt(0), big.NewInt(mainnetV1Epoch), big.NewInt(mainnetV2Epoch)}
var mainnetV0 = MustNewInstance(4, 150, 112, genesis.HarmonyAccounts, genesis.FoundationalNodeAccounts, mainnetReshardingEpoch)
var mainnetV1 = MustNewInstance(4, 152, 112, genesis.HarmonyAccounts, genesis.FoundationalNodeAccountsV1, mainnetReshardingEpoch)
var mainnetV2 = MustNewInstance(4, 200, 148, genesis.HarmonyAccounts, genesis.FoundationalNodeAccountsV2, mainnetReshardingEpoch)
=======
var mainnetReshardingEpoch = []*big.Int{big.NewInt(0), big.NewInt(mainnetV0_1Epoch), big.NewInt(mainnetV0_2Epoch), big.NewInt(mainnetV0_3Epoch), big.NewInt(mainnetV0_4Epoch)}
var mainnetV0 = MustNewInstance(4, 150, 112, genesis.HarmonyAccounts, genesis.FoundationalNodeAccounts, mainnetReshardingEpoch)
var mainnetV0_1 = MustNewInstance(4, 152, 112, genesis.HarmonyAccounts, genesis.FoundationalNodeAccountsV0_1, mainnetReshardingEpoch)
var mainnetV0_2 = MustNewInstance(4, 200, 148, genesis.HarmonyAccounts, genesis.FoundationalNodeAccountsV0_2, mainnetReshardingEpoch)
var mainnetV0_3 = MustNewInstance(4, 210, 148, genesis.HarmonyAccounts, genesis.FoundationalNodeAccountsV0_3, mainnetReshardingEpoch)
var mainnetV0_4 = MustNewInstance(4, 216, 148, genesis.HarmonyAccounts, genesis.FoundationalNodeAccountsV0_4, mainnetReshardingEpoch)
>>>>>>> 33f8e198

//var mainnetV1 = MustNewInstance(4, 400, 280)
//var mainnetV2 = MustNewInstance(6, 400, 199)<|MERGE_RESOLUTION|>--- conflicted
+++ resolved
@@ -9,21 +9,17 @@
 const (
 	mainnetEpochBlock1 = 344064 // 21 * 2^14
 	blocksPerShard     = 16384  // 2^14
-<<<<<<< HEAD
-	mainnetV1Epoch     = 1
-	mainnetV2Epoch     = 5
 
 	mainnetVdfDifficulty  = 50000 // This takes about 100s to finish the vdf
 	mainnetConsensusRatio = float64(0.66)
 
 	// TODO: remove it after randomness feature turned on mainnet
 	mainnetRandomnessStartingEpoch = 100000
-=======
-	mainnetV0_1Epoch   = 1
-	mainnetV0_2Epoch   = 5
-	mainnetV0_3Epoch   = 8
-	mainnetV0_4Epoch   = 10
->>>>>>> 33f8e198
+
+	mainnetV0_1Epoch = 1
+	mainnetV0_2Epoch = 5
+	mainnetV0_3Epoch = 8
+	mainnetV0_4Epoch = 10
 )
 
 // MainnetSchedule is the mainnet sharding configuration schedule.
@@ -33,12 +29,6 @@
 
 func (mainnetSchedule) InstanceForEpoch(epoch *big.Int) Instance {
 	switch {
-<<<<<<< HEAD
-	case epoch.Cmp(big.NewInt(mainnetV2Epoch)) >= 0:
-		// fifth resharding epoch around 08/06/2019 2:30am PDT
-		return mainnetV2
-	case epoch.Cmp(big.NewInt(mainnetV1Epoch)) >= 0:
-=======
 	case epoch.Cmp(big.NewInt(mainnetV0_4Epoch)) >= 0:
 		// tenth resharding epoch around 08/13/2019 9:00pm PDT
 		return mainnetV0_4
@@ -49,7 +39,6 @@
 		// fifth resharding epoch around 08/06/2019 2:30am PDT
 		return mainnetV0_2
 	case epoch.Cmp(big.NewInt(mainnetV0_1Epoch)) >= 0:
->>>>>>> 33f8e198
 		// first resharding epoch around 07/30/2019 10:30pm PDT
 		return mainnetV0_1
 	default: // genesis
@@ -83,7 +72,6 @@
 	}
 }
 
-<<<<<<< HEAD
 func (ms mainnetSchedule) VdfDifficulty() int {
 	return mainnetVdfDifficulty
 }
@@ -99,18 +87,9 @@
 	return mainnetRandomnessStartingEpoch
 }
 
-var mainnetReshardingEpoch = []*big.Int{big.NewInt(0), big.NewInt(mainnetV1Epoch), big.NewInt(mainnetV2Epoch)}
-var mainnetV0 = MustNewInstance(4, 150, 112, genesis.HarmonyAccounts, genesis.FoundationalNodeAccounts, mainnetReshardingEpoch)
-var mainnetV1 = MustNewInstance(4, 152, 112, genesis.HarmonyAccounts, genesis.FoundationalNodeAccountsV1, mainnetReshardingEpoch)
-var mainnetV2 = MustNewInstance(4, 200, 148, genesis.HarmonyAccounts, genesis.FoundationalNodeAccountsV2, mainnetReshardingEpoch)
-=======
 var mainnetReshardingEpoch = []*big.Int{big.NewInt(0), big.NewInt(mainnetV0_1Epoch), big.NewInt(mainnetV0_2Epoch), big.NewInt(mainnetV0_3Epoch), big.NewInt(mainnetV0_4Epoch)}
 var mainnetV0 = MustNewInstance(4, 150, 112, genesis.HarmonyAccounts, genesis.FoundationalNodeAccounts, mainnetReshardingEpoch)
 var mainnetV0_1 = MustNewInstance(4, 152, 112, genesis.HarmonyAccounts, genesis.FoundationalNodeAccountsV0_1, mainnetReshardingEpoch)
 var mainnetV0_2 = MustNewInstance(4, 200, 148, genesis.HarmonyAccounts, genesis.FoundationalNodeAccountsV0_2, mainnetReshardingEpoch)
 var mainnetV0_3 = MustNewInstance(4, 210, 148, genesis.HarmonyAccounts, genesis.FoundationalNodeAccountsV0_3, mainnetReshardingEpoch)
-var mainnetV0_4 = MustNewInstance(4, 216, 148, genesis.HarmonyAccounts, genesis.FoundationalNodeAccountsV0_4, mainnetReshardingEpoch)
->>>>>>> 33f8e198
-
-//var mainnetV1 = MustNewInstance(4, 400, 280)
-//var mainnetV2 = MustNewInstance(6, 400, 199)+var mainnetV0_4 = MustNewInstance(4, 216, 148, genesis.HarmonyAccounts, genesis.FoundationalNodeAccountsV0_4, mainnetReshardingEpoch)