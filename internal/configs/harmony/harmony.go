package harmony

import (
	"reflect"
	"strings"
)

// HarmonyConfig contains all the configs user can set for running harmony binary. Served as the bridge
// from user set flags to internal node configs. Also user can persist this structure to a toml file
// to avoid inputting all arguments.
type HarmonyConfig struct {
	Version    string
	General    GeneralConfig
	Network    NetworkConfig
	P2P        P2pConfig
	HTTP       HttpConfig
	WS         WsConfig
	RPCOpt     RpcOptConfig
	BLSKeys    BlsConfig
	TxPool     TxPoolConfig
	Pprof      PprofConfig
	Log        LogConfig
	Sync       SyncConfig
	Sys        *SysConfig        `toml:",omitempty"`
	Consensus  *ConsensusConfig  `toml:",omitempty"`
	Devnet     *DevnetConfig     `toml:",omitempty"`
	Revert     *RevertConfig     `toml:",omitempty"`
	Legacy     *LegacyConfig     `toml:",omitempty"`
	Prometheus *PrometheusConfig `toml:",omitempty"`
	DNSSync    DnsSync
}

type DnsSync struct {
	Port          int    // replaces: Network.DNSSyncPort
	Zone          string // replaces: Network.DNSZone
	LegacySyncing bool   // replaces: Network.LegacySyncing
	Client        bool   // replaces: Sync.LegacyClient
	Server        bool   // replaces: Sync.LegacyServer
	ServerPort    int
}

type NetworkConfig struct {
	NetworkType string
	BootNodes   []string
}

type P2pConfig struct {
	Port            int
	IP              string
	KeyFile         string
	DHTDataStore    *string `toml:",omitempty"`
	DiscConcurrency int     // Discovery Concurrency value
	MaxConnsPerIP   int
}

type GeneralConfig struct {
<<<<<<< HEAD
	NodeType         string
	NoStaking        bool
	ShardID          int
	IsArchival       bool
	IsBackup         bool
	IsBeaconArchival bool
	IsOffline        bool
	DataDir          string
	TraceEnable      bool
=======
	NodeType               string
	NoStaking              bool
	ShardID                int
	IsArchival             bool
	IsBackup               bool
	IsBeaconArchival       bool
	IsOffline              bool
	DataDir                string
	EnablePruneBeaconChain bool
>>>>>>> 7e6b16ae
}

type ConsensusConfig struct {
	MinPeers     int
	AggregateSig bool
}

type BlsConfig struct {
	KeyDir   string
	KeyFiles []string
	MaxKeys  int

	PassEnabled    bool
	PassSrcType    string
	PassFile       string
	SavePassphrase bool

	KMSEnabled       bool
	KMSConfigSrcType string
	KMSConfigFile    string
}

type TxPoolConfig struct {
	BlacklistFile  string
	RosettaFixFile string
}

type PprofConfig struct {
	Enabled            bool
	ListenAddr         string
	Folder             string
	ProfileNames       []string
	ProfileIntervals   []int
	ProfileDebugValues []int
}

type LogConfig struct {
	Folder        string
	FileName      string
	RotateSize    int
	RotateCount   int
	RotateMaxAge  int
	Verbosity     int
	VerbosePrints LogVerbosePrints
	Context       *LogContext `toml:",omitempty"`
}

type LogVerbosePrints struct {
	Config bool
}

func FlagSliceToLogVerbosePrints(verbosePrintsFlagSlice []string) LogVerbosePrints {
	verbosePrints := LogVerbosePrints{}
	verbosePrintsReflect := reflect.Indirect(reflect.ValueOf(&verbosePrints))
	for _, verbosePrint := range verbosePrintsFlagSlice {
		verbosePrint = strings.Title(verbosePrint)
		field := verbosePrintsReflect.FieldByName(verbosePrint)
		if field.IsValid() && field.CanSet() {
			field.SetBool(true)
		}
	}

	return verbosePrints
}

type LogContext struct {
	IP   string
	Port int
}

type SysConfig struct {
	NtpServer string
}

type HttpConfig struct {
	Enabled        bool
	IP             string
	Port           int
	AuthPort       int
	RosettaEnabled bool
	RosettaPort    int
}

type WsConfig struct {
	Enabled  bool
	IP       string
	Port     int
	AuthPort int
}

type RpcOptConfig struct {
	DebugEnabled      bool // Enables PrivateDebugService APIs, including the EVM tracer
	RateLimterEnabled bool // Enable Rate limiter for RPC
	RequestsPerSecond int  // for RPC rate limiter
}

type DevnetConfig struct {
	NumShards   int
	ShardSize   int
	HmyNodeSize int
}

// TODO: make `revert` to a separate command
type RevertConfig struct {
	RevertBeacon bool
	RevertTo     int
	RevertBefore int
}

type LegacyConfig struct {
	WebHookConfig         *string `toml:",omitempty"`
	TPBroadcastInvalidTxn *bool   `toml:",omitempty"`
}

type PrometheusConfig struct {
	Enabled    bool
	IP         string
	Port       int
	EnablePush bool
	Gateway    string
}

type SyncConfig struct {
	// TODO: Remove this bool after stream sync is fully up.
	Enabled        bool // enable the stream sync protocol
	Downloader     bool // start the sync downloader client
	Concurrency    int  // concurrency used for stream sync protocol
	MinPeers       int  // minimum streams to start a sync task.
	InitStreams    int  // minimum streams in bootstrap to start sync loop.
	DiscSoftLowCap int  // when number of streams is below this value, spin discover during check
	DiscHardLowCap int  // when removing stream, num is below this value, spin discovery immediately
	DiscHighCap    int  // upper limit of streams in one sync protocol
	DiscBatch      int  // size of each discovery
}<|MERGE_RESOLUTION|>--- conflicted
+++ resolved
@@ -54,17 +54,6 @@
 }
 
 type GeneralConfig struct {
-<<<<<<< HEAD
-	NodeType         string
-	NoStaking        bool
-	ShardID          int
-	IsArchival       bool
-	IsBackup         bool
-	IsBeaconArchival bool
-	IsOffline        bool
-	DataDir          string
-	TraceEnable      bool
-=======
 	NodeType               string
 	NoStaking              bool
 	ShardID                int
@@ -73,8 +62,8 @@
 	IsBeaconArchival       bool
 	IsOffline              bool
 	DataDir                string
+	TraceEnable            bool
 	EnablePruneBeaconChain bool
->>>>>>> 7e6b16ae
 }
 
 type ConsensusConfig struct {
