package params

import (
	"fmt"
	"math/big"
	"sync"

	"github.com/ethereum/go-ethereum/common"
)

// Well-known chain IDs.
var (
	MainnetChainID            = big.NewInt(1)
	TestnetChainID            = big.NewInt(2)
	PangaeaChainID            = big.NewInt(3)
	PartnerChainID            = big.NewInt(4)
	StressnetChainID          = big.NewInt(5)
	TestChainID               = big.NewInt(99)  // not a real network
	AllProtocolChangesChainID = big.NewInt(100) // not a real network

	// EthMainnetShard0ChainID to be reserved unique chain ID for eth compatible chains.
	EthMainnetShard0ChainID            = big.NewInt(1666600000)
	EthTestnetShard0ChainID            = big.NewInt(1666700000)
	EthPangaeaShard0ChainID            = big.NewInt(1666800000)
	EthPartnerShard0ChainID            = big.NewInt(1666900000)
	EthStressnetShard0ChainID          = big.NewInt(1667000000)
	EthTestShard0ChainID               = big.NewInt(1667100000) // not a real network
	EthAllProtocolChangesShard0ChainID = big.NewInt(1667200000) // not a real network
)

// EpochTBD is a large, “not anytime soon” epoch.  It used as a placeholder
// until the exact epoch is decided.
var EpochTBD = big.NewInt(10000000)
var once sync.Once

var (
	// MainnetChainConfig is the chain parameters to run a node on the main network.
	MainnetChainConfig = &ChainConfig{
<<<<<<< HEAD
		ChainID:                       MainnetChainID,
		EthCompatibleChainID:          EthMainnetShard0ChainID,
		EthCompatibleShard0ChainID:    EthMainnetShard0ChainID,
		EthCompatibleEpoch:            big.NewInt(442), // Around Thursday Feb 4th 2020, 10AM PST
		CrossTxEpoch:                  big.NewInt(28),
		CrossLinkEpoch:                big.NewInt(186),
		AggregatedRewardEpoch:         big.NewInt(689), // Around Wed Sept 15th 2021 with 3.5s block time
		StakingEpoch:                  big.NewInt(186),
		PreStakingEpoch:               big.NewInt(185),
		QuickUnlockEpoch:              big.NewInt(191),
		FiveSecondsEpoch:              big.NewInt(230),
		TwoSecondsEpoch:               big.NewInt(366), // Around Tuesday Dec 8th 2020, 8AM PST
		SixtyPercentEpoch:             big.NewInt(530), // Around Monday Apr 12th 2021, 22:30 UTC
		RedelegationEpoch:             big.NewInt(290),
		NoEarlyUnlockEpoch:            big.NewInt(530), // Around Monday Apr 12th 2021, 22:30 UTC
		VRFEpoch:                      big.NewInt(631), // Around Wed July 7th 2021
		PrevVRFEpoch:                  big.NewInt(689), // Around Wed Sept 15th 2021 with 3.5s block time
		MinDelegation100Epoch:         big.NewInt(631), // Around Wed July 7th 2021
		MinCommissionRateEpoch:        big.NewInt(631), // Around Wed July 7th 2021
		MinCommissionPromoPeriod:      big.NewInt(100),
		EPoSBound35Epoch:              big.NewInt(631), // Around Wed July 7th 2021
		EIP155Epoch:                   big.NewInt(28),
		S3Epoch:                       big.NewInt(28),
		DataCopyFixEpoch:              big.NewInt(689), // Around Wed Sept 15th 2021 with 3.5s block time
		IstanbulEpoch:                 big.NewInt(314),
		ReceiptLogEpoch:               big.NewInt(101),
		SHA3Epoch:                     big.NewInt(725), // Around Mon Oct 11 2021, 19:00 UTC
		HIP6And8Epoch:                 big.NewInt(725), // Around Mon Oct 11 2021, 19:00 UTC
		StakingPrecompileEpoch:        big.NewInt(871), // Around Tue Feb 11 2022
		SlotsLimitedEpoch:             EpochTBD,        // epoch to enable HIP-16
		CrossShardXferPrecompileEpoch: EpochTBD,
=======
		ChainID:                    MainnetChainID,
		EthCompatibleChainID:       EthMainnetShard0ChainID,
		EthCompatibleShard0ChainID: EthMainnetShard0ChainID,
		EthCompatibleEpoch:         big.NewInt(442), // Around Thursday Feb 4th 2020, 10AM PST
		CrossTxEpoch:               big.NewInt(28),
		CrossLinkEpoch:             big.NewInt(186),
		AggregatedRewardEpoch:      big.NewInt(689), // Around Wed Sept 15th 2021 with 3.5s block time
		StakingEpoch:               big.NewInt(186),
		PreStakingEpoch:            big.NewInt(185),
		QuickUnlockEpoch:           big.NewInt(191),
		FiveSecondsEpoch:           big.NewInt(230),
		TwoSecondsEpoch:            big.NewInt(366), // Around Tuesday Dec 8th 2020, 8AM PST
		SixtyPercentEpoch:          big.NewInt(530), // Around Monday Apr 12th 2021, 22:30 UTC
		RedelegationEpoch:          big.NewInt(290),
		NoEarlyUnlockEpoch:         big.NewInt(530), // Around Monday Apr 12th 2021, 22:30 UTC
		VRFEpoch:                   big.NewInt(631), // Around Wed July 7th 2021
		PrevVRFEpoch:               big.NewInt(689), // Around Wed Sept 15th 2021 with 3.5s block time
		MinDelegation100Epoch:      big.NewInt(631), // Around Wed July 7th 2021
		MinCommissionRateEpoch:     big.NewInt(631), // Around Wed July 7th 2021
		MinCommissionPromoPeriod:   big.NewInt(100),
		EPoSBound35Epoch:           big.NewInt(631), // Around Wed July 7th 2021
		EIP155Epoch:                big.NewInt(28),
		S3Epoch:                    big.NewInt(28),
		DataCopyFixEpoch:           big.NewInt(689), // Around Wed Sept 15th 2021 with 3.5s block time
		IstanbulEpoch:              big.NewInt(314),
		ReceiptLogEpoch:            big.NewInt(101),
		SHA3Epoch:                  big.NewInt(725), // Around Mon Oct 11 2021, 19:00 UTC
		HIP6And8Epoch:              big.NewInt(725), // Around Mon Oct 11 2021, 19:00 UTC
		StakingPrecompileEpoch:     big.NewInt(871), // Around Tue Feb 11 2022
		ChainIdFixEpoch:            EpochTBD,
		SlotsLimitedEpoch:          big.NewInt(999), // Around Fri, 27 May 2022 09:41:02 UTC with 2s block time
>>>>>>> 1a3018db
	}

	// TestnetChainConfig contains the chain parameters to run a node on the harmony test network.
	TestnetChainConfig = &ChainConfig{
<<<<<<< HEAD
		ChainID:                       TestnetChainID,
		EthCompatibleChainID:          EthTestnetShard0ChainID,
		EthCompatibleShard0ChainID:    EthTestnetShard0ChainID,
		EthCompatibleEpoch:            big.NewInt(73290),
		CrossTxEpoch:                  big.NewInt(0),
		CrossLinkEpoch:                big.NewInt(2),
		AggregatedRewardEpoch:         big.NewInt(74275),
		StakingEpoch:                  big.NewInt(2),
		PreStakingEpoch:               big.NewInt(1),
		QuickUnlockEpoch:              big.NewInt(0),
		FiveSecondsEpoch:              big.NewInt(16500),
		TwoSecondsEpoch:               big.NewInt(73000),
		SixtyPercentEpoch:             big.NewInt(73282),
		RedelegationEpoch:             big.NewInt(36500),
		NoEarlyUnlockEpoch:            big.NewInt(73580),
		VRFEpoch:                      big.NewInt(73880),
		PrevVRFEpoch:                  big.NewInt(74384),
		MinDelegation100Epoch:         big.NewInt(73880),
		MinCommissionRateEpoch:        big.NewInt(73880),
		MinCommissionPromoPeriod:      big.NewInt(10),
		EPoSBound35Epoch:              big.NewInt(73880),
		EIP155Epoch:                   big.NewInt(0),
		S3Epoch:                       big.NewInt(0),
		DataCopyFixEpoch:              big.NewInt(74412),
		IstanbulEpoch:                 big.NewInt(43800),
		ReceiptLogEpoch:               big.NewInt(0),
		SHA3Epoch:                     big.NewInt(74570),
		HIP6And8Epoch:                 big.NewInt(74570),
		StakingPrecompileEpoch:        big.NewInt(75175),
		SlotsLimitedEpoch:             big.NewInt(75684), // epoch to enable HIP-16, around Mon, 02 May 2022 08:18:45 UTC with 2s block time
		CrossShardXferPrecompileEpoch: EpochTBD,
=======
		ChainID:                    TestnetChainID,
		EthCompatibleChainID:       EthTestnetShard0ChainID,
		EthCompatibleShard0ChainID: EthTestnetShard0ChainID,
		EthCompatibleEpoch:         big.NewInt(73290),
		CrossTxEpoch:               big.NewInt(0),
		CrossLinkEpoch:             big.NewInt(2),
		AggregatedRewardEpoch:      big.NewInt(74275),
		StakingEpoch:               big.NewInt(2),
		PreStakingEpoch:            big.NewInt(1),
		QuickUnlockEpoch:           big.NewInt(0),
		FiveSecondsEpoch:           big.NewInt(16500),
		TwoSecondsEpoch:            big.NewInt(73000),
		SixtyPercentEpoch:          big.NewInt(73282),
		RedelegationEpoch:          big.NewInt(36500),
		NoEarlyUnlockEpoch:         big.NewInt(73580),
		VRFEpoch:                   big.NewInt(73880),
		PrevVRFEpoch:               big.NewInt(74384),
		MinDelegation100Epoch:      big.NewInt(73880),
		MinCommissionRateEpoch:     big.NewInt(73880),
		MinCommissionPromoPeriod:   big.NewInt(10),
		EPoSBound35Epoch:           big.NewInt(73880),
		EIP155Epoch:                big.NewInt(0),
		S3Epoch:                    big.NewInt(0),
		DataCopyFixEpoch:           big.NewInt(74412),
		IstanbulEpoch:              big.NewInt(43800),
		ReceiptLogEpoch:            big.NewInt(0),
		SHA3Epoch:                  big.NewInt(74570),
		HIP6And8Epoch:              big.NewInt(74570),
		StakingPrecompileEpoch:     big.NewInt(75175),
		ChainIdFixEpoch:            EpochTBD,
		SlotsLimitedEpoch:          big.NewInt(75684), // epoch to enable HIP-16, around Mon, 02 May 2022 08:18:45 UTC with 2s block time
>>>>>>> 1a3018db
	}

	// PangaeaChainConfig contains the chain parameters for the Pangaea network.
	// All features except for CrossLink are enabled at launch.
	PangaeaChainConfig = &ChainConfig{
<<<<<<< HEAD
		ChainID:                       PangaeaChainID,
		EthCompatibleChainID:          EthPangaeaShard0ChainID,
		EthCompatibleShard0ChainID:    EthPangaeaShard0ChainID,
		EthCompatibleEpoch:            big.NewInt(0),
		CrossTxEpoch:                  big.NewInt(0),
		CrossLinkEpoch:                big.NewInt(2),
		AggregatedRewardEpoch:         big.NewInt(3),
		StakingEpoch:                  big.NewInt(2),
		PreStakingEpoch:               big.NewInt(1),
		QuickUnlockEpoch:              big.NewInt(0),
		FiveSecondsEpoch:              big.NewInt(0),
		TwoSecondsEpoch:               big.NewInt(0),
		SixtyPercentEpoch:             big.NewInt(0),
		RedelegationEpoch:             big.NewInt(0),
		NoEarlyUnlockEpoch:            big.NewInt(0),
		VRFEpoch:                      big.NewInt(0),
		PrevVRFEpoch:                  big.NewInt(0),
		MinDelegation100Epoch:         big.NewInt(0),
		MinCommissionRateEpoch:        big.NewInt(0),
		MinCommissionPromoPeriod:      big.NewInt(10),
		EPoSBound35Epoch:              big.NewInt(0),
		EIP155Epoch:                   big.NewInt(0),
		S3Epoch:                       big.NewInt(0),
		DataCopyFixEpoch:              big.NewInt(0),
		IstanbulEpoch:                 big.NewInt(0),
		ReceiptLogEpoch:               big.NewInt(0),
		SHA3Epoch:                     big.NewInt(0),
		HIP6And8Epoch:                 big.NewInt(0),
		StakingPrecompileEpoch:        big.NewInt(2), // same as staking
		SlotsLimitedEpoch:             EpochTBD,      // epoch to enable HIP-16
		CrossShardXferPrecompileEpoch: big.NewInt(1), // cross tx + 1
=======
		ChainID:                    PangaeaChainID,
		EthCompatibleChainID:       EthPangaeaShard0ChainID,
		EthCompatibleShard0ChainID: EthPangaeaShard0ChainID,
		EthCompatibleEpoch:         big.NewInt(0),
		CrossTxEpoch:               big.NewInt(0),
		CrossLinkEpoch:             big.NewInt(2),
		AggregatedRewardEpoch:      big.NewInt(3),
		StakingEpoch:               big.NewInt(2),
		PreStakingEpoch:            big.NewInt(1),
		QuickUnlockEpoch:           big.NewInt(0),
		FiveSecondsEpoch:           big.NewInt(0),
		TwoSecondsEpoch:            big.NewInt(0),
		SixtyPercentEpoch:          big.NewInt(0),
		RedelegationEpoch:          big.NewInt(0),
		NoEarlyUnlockEpoch:         big.NewInt(0),
		VRFEpoch:                   big.NewInt(0),
		PrevVRFEpoch:               big.NewInt(0),
		MinDelegation100Epoch:      big.NewInt(0),
		MinCommissionRateEpoch:     big.NewInt(0),
		MinCommissionPromoPeriod:   big.NewInt(10),
		EPoSBound35Epoch:           big.NewInt(0),
		EIP155Epoch:                big.NewInt(0),
		S3Epoch:                    big.NewInt(0),
		DataCopyFixEpoch:           big.NewInt(0),
		IstanbulEpoch:              big.NewInt(0),
		ReceiptLogEpoch:            big.NewInt(0),
		SHA3Epoch:                  big.NewInt(0),
		HIP6And8Epoch:              big.NewInt(0),
		StakingPrecompileEpoch:     big.NewInt(2), // same as staking
		ChainIdFixEpoch:            big.NewInt(0),
		SlotsLimitedEpoch:          EpochTBD, // epoch to enable HIP-16
>>>>>>> 1a3018db
	}

	// PartnerChainConfig contains the chain parameters for the Partner network.
	// All features except for CrossLink are enabled at launch.
	PartnerChainConfig = &ChainConfig{
<<<<<<< HEAD
		ChainID:                       PartnerChainID,
		EthCompatibleChainID:          EthPartnerShard0ChainID,
		EthCompatibleShard0ChainID:    EthPartnerShard0ChainID,
		EthCompatibleEpoch:            big.NewInt(0),
		CrossTxEpoch:                  big.NewInt(0),
		CrossLinkEpoch:                big.NewInt(2),
		AggregatedRewardEpoch:         big.NewInt(3),
		StakingEpoch:                  big.NewInt(2),
		PreStakingEpoch:               big.NewInt(1),
		QuickUnlockEpoch:              big.NewInt(0),
		FiveSecondsEpoch:              big.NewInt(0),
		TwoSecondsEpoch:               big.NewInt(0),
		SixtyPercentEpoch:             big.NewInt(4),
		RedelegationEpoch:             big.NewInt(0),
		NoEarlyUnlockEpoch:            big.NewInt(0),
		VRFEpoch:                      big.NewInt(0),
		PrevVRFEpoch:                  big.NewInt(0),
		MinDelegation100Epoch:         big.NewInt(0),
		MinCommissionRateEpoch:        big.NewInt(0),
		MinCommissionPromoPeriod:      big.NewInt(10),
		EPoSBound35Epoch:              big.NewInt(0),
		EIP155Epoch:                   big.NewInt(0),
		S3Epoch:                       big.NewInt(0),
		DataCopyFixEpoch:              big.NewInt(0),
		IstanbulEpoch:                 big.NewInt(0),
		ReceiptLogEpoch:               big.NewInt(0),
		SHA3Epoch:                     big.NewInt(0),
		HIP6And8Epoch:                 big.NewInt(0),
		StakingPrecompileEpoch:        big.NewInt(2),
		SlotsLimitedEpoch:             EpochTBD,      // epoch to enable HIP-16
		CrossShardXferPrecompileEpoch: big.NewInt(1), // cross tx + 1
=======
		ChainID:                    PartnerChainID,
		EthCompatibleChainID:       EthPartnerShard0ChainID,
		EthCompatibleShard0ChainID: EthPartnerShard0ChainID,
		EthCompatibleEpoch:         big.NewInt(0),
		CrossTxEpoch:               big.NewInt(0),
		CrossLinkEpoch:             big.NewInt(2),
		AggregatedRewardEpoch:      big.NewInt(3),
		StakingEpoch:               big.NewInt(2),
		PreStakingEpoch:            big.NewInt(1),
		QuickUnlockEpoch:           big.NewInt(0),
		FiveSecondsEpoch:           big.NewInt(0),
		TwoSecondsEpoch:            big.NewInt(0),
		SixtyPercentEpoch:          big.NewInt(4),
		RedelegationEpoch:          big.NewInt(0),
		NoEarlyUnlockEpoch:         big.NewInt(0),
		VRFEpoch:                   big.NewInt(0),
		PrevVRFEpoch:               big.NewInt(0),
		MinDelegation100Epoch:      big.NewInt(0),
		MinCommissionRateEpoch:     big.NewInt(0),
		MinCommissionPromoPeriod:   big.NewInt(10),
		EPoSBound35Epoch:           big.NewInt(0),
		EIP155Epoch:                big.NewInt(0),
		S3Epoch:                    big.NewInt(0),
		DataCopyFixEpoch:           big.NewInt(0),
		IstanbulEpoch:              big.NewInt(0),
		ReceiptLogEpoch:            big.NewInt(0),
		SHA3Epoch:                  big.NewInt(0),
		HIP6And8Epoch:              big.NewInt(0),
		StakingPrecompileEpoch:     big.NewInt(2),
		ChainIdFixEpoch:            big.NewInt(0),
		SlotsLimitedEpoch:          EpochTBD, // epoch to enable HIP-16
>>>>>>> 1a3018db
	}

	// StressnetChainConfig contains the chain parameters for the Stress test network.
	// All features except for CrossLink are enabled at launch.
	StressnetChainConfig = &ChainConfig{
<<<<<<< HEAD
		ChainID:                       StressnetChainID,
		EthCompatibleChainID:          EthStressnetShard0ChainID,
		EthCompatibleShard0ChainID:    EthStressnetShard0ChainID,
		EthCompatibleEpoch:            big.NewInt(0),
		CrossTxEpoch:                  big.NewInt(0),
		CrossLinkEpoch:                big.NewInt(2),
		AggregatedRewardEpoch:         big.NewInt(3),
		StakingEpoch:                  big.NewInt(2),
		PreStakingEpoch:               big.NewInt(1),
		QuickUnlockEpoch:              big.NewInt(0),
		FiveSecondsEpoch:              big.NewInt(0),
		TwoSecondsEpoch:               big.NewInt(0),
		SixtyPercentEpoch:             big.NewInt(10),
		RedelegationEpoch:             big.NewInt(0),
		NoEarlyUnlockEpoch:            big.NewInt(0),
		VRFEpoch:                      big.NewInt(0),
		PrevVRFEpoch:                  big.NewInt(0),
		MinDelegation100Epoch:         big.NewInt(0),
		MinCommissionRateEpoch:        big.NewInt(0),
		MinCommissionPromoPeriod:      big.NewInt(10),
		EPoSBound35Epoch:              big.NewInt(0),
		EIP155Epoch:                   big.NewInt(0),
		S3Epoch:                       big.NewInt(0),
		DataCopyFixEpoch:              big.NewInt(0),
		IstanbulEpoch:                 big.NewInt(0),
		ReceiptLogEpoch:               big.NewInt(0),
		SHA3Epoch:                     big.NewInt(0),
		HIP6And8Epoch:                 big.NewInt(0),
		StakingPrecompileEpoch:        big.NewInt(2),
		SlotsLimitedEpoch:             EpochTBD,      // epoch to enable HIP-16
		CrossShardXferPrecompileEpoch: big.NewInt(1), // cross tx + 1
=======
		ChainID:                    StressnetChainID,
		EthCompatibleChainID:       EthStressnetShard0ChainID,
		EthCompatibleShard0ChainID: EthStressnetShard0ChainID,
		EthCompatibleEpoch:         big.NewInt(0),
		CrossTxEpoch:               big.NewInt(0),
		CrossLinkEpoch:             big.NewInt(2),
		AggregatedRewardEpoch:      big.NewInt(3),
		StakingEpoch:               big.NewInt(2),
		PreStakingEpoch:            big.NewInt(1),
		QuickUnlockEpoch:           big.NewInt(0),
		FiveSecondsEpoch:           big.NewInt(0),
		TwoSecondsEpoch:            big.NewInt(0),
		SixtyPercentEpoch:          big.NewInt(10),
		RedelegationEpoch:          big.NewInt(0),
		NoEarlyUnlockEpoch:         big.NewInt(0),
		VRFEpoch:                   big.NewInt(0),
		PrevVRFEpoch:               big.NewInt(0),
		MinDelegation100Epoch:      big.NewInt(0),
		MinCommissionRateEpoch:     big.NewInt(0),
		MinCommissionPromoPeriod:   big.NewInt(10),
		EPoSBound35Epoch:           big.NewInt(0),
		EIP155Epoch:                big.NewInt(0),
		S3Epoch:                    big.NewInt(0),
		DataCopyFixEpoch:           big.NewInt(0),
		IstanbulEpoch:              big.NewInt(0),
		ReceiptLogEpoch:            big.NewInt(0),
		SHA3Epoch:                  big.NewInt(0),
		HIP6And8Epoch:              big.NewInt(0),
		StakingPrecompileEpoch:     big.NewInt(2),
		ChainIdFixEpoch:            big.NewInt(0),
		SlotsLimitedEpoch:          EpochTBD, // epoch to enable HIP-16
>>>>>>> 1a3018db
	}

	// LocalnetChainConfig contains the chain parameters to run for local development.
	LocalnetChainConfig = &ChainConfig{
<<<<<<< HEAD
		ChainID:                       TestnetChainID,
		EthCompatibleChainID:          EthTestnetShard0ChainID,
		EthCompatibleShard0ChainID:    EthTestnetShard0ChainID,
		EthCompatibleEpoch:            big.NewInt(0),
		CrossTxEpoch:                  big.NewInt(0),
		CrossLinkEpoch:                big.NewInt(2),
		AggregatedRewardEpoch:         big.NewInt(3),
		StakingEpoch:                  big.NewInt(2),
		PreStakingEpoch:               big.NewInt(0),
		QuickUnlockEpoch:              big.NewInt(0),
		FiveSecondsEpoch:              big.NewInt(0),
		TwoSecondsEpoch:               big.NewInt(3),
		SixtyPercentEpoch:             EpochTBD, // Never enable it for localnet as localnet has no external validator setup
		RedelegationEpoch:             big.NewInt(0),
		NoEarlyUnlockEpoch:            big.NewInt(0),
		VRFEpoch:                      big.NewInt(0),
		PrevVRFEpoch:                  big.NewInt(0),
		MinDelegation100Epoch:         big.NewInt(0),
		MinCommissionRateEpoch:        big.NewInt(0),
		MinCommissionPromoPeriod:      big.NewInt(10),
		EPoSBound35Epoch:              big.NewInt(0),
		EIP155Epoch:                   big.NewInt(0),
		S3Epoch:                       big.NewInt(0),
		DataCopyFixEpoch:              big.NewInt(0),
		IstanbulEpoch:                 big.NewInt(0),
		ReceiptLogEpoch:               big.NewInt(0),
		SHA3Epoch:                     big.NewInt(0),
		HIP6And8Epoch:                 EpochTBD, // Never enable it for localnet as localnet has no external validator setup
		StakingPrecompileEpoch:        big.NewInt(2),
		SlotsLimitedEpoch:             EpochTBD,      // epoch to enable HIP-16
		CrossShardXferPrecompileEpoch: big.NewInt(1), // cross tx + 1
=======
		ChainID:                    TestnetChainID,
		EthCompatibleChainID:       EthTestnetShard0ChainID,
		EthCompatibleShard0ChainID: EthTestnetShard0ChainID,
		EthCompatibleEpoch:         big.NewInt(0),
		CrossTxEpoch:               big.NewInt(0),
		CrossLinkEpoch:             big.NewInt(2),
		AggregatedRewardEpoch:      big.NewInt(3),
		StakingEpoch:               big.NewInt(2),
		PreStakingEpoch:            big.NewInt(0),
		QuickUnlockEpoch:           big.NewInt(0),
		FiveSecondsEpoch:           big.NewInt(0),
		TwoSecondsEpoch:            big.NewInt(3),
		SixtyPercentEpoch:          EpochTBD, // Never enable it for localnet as localnet has no external validator setup
		RedelegationEpoch:          big.NewInt(0),
		NoEarlyUnlockEpoch:         big.NewInt(0),
		VRFEpoch:                   big.NewInt(0),
		PrevVRFEpoch:               big.NewInt(0),
		MinDelegation100Epoch:      big.NewInt(0),
		MinCommissionRateEpoch:     big.NewInt(0),
		MinCommissionPromoPeriod:   big.NewInt(10),
		EPoSBound35Epoch:           big.NewInt(0),
		EIP155Epoch:                big.NewInt(0),
		S3Epoch:                    big.NewInt(0),
		DataCopyFixEpoch:           big.NewInt(0),
		IstanbulEpoch:              big.NewInt(0),
		ReceiptLogEpoch:            big.NewInt(0),
		SHA3Epoch:                  big.NewInt(0),
		HIP6And8Epoch:              EpochTBD, // Never enable it for localnet as localnet has no external validator setup
		StakingPrecompileEpoch:     big.NewInt(2),
		ChainIdFixEpoch:            big.NewInt(0),
		SlotsLimitedEpoch:          EpochTBD, // epoch to enable HIP-16
>>>>>>> 1a3018db
	}

	// AllProtocolChanges ...
	// This configuration is intentionally not using keyed fields to force anyone
	// adding flags to the config to also have to set these fields.
	AllProtocolChanges = &ChainConfig{
		AllProtocolChangesChainID,          // ChainID
		EthAllProtocolChangesShard0ChainID, // EthCompatibleChainID
		EthAllProtocolChangesShard0ChainID, // EthCompatibleShard0ChainID
		big.NewInt(0),                      // EthCompatibleEpoch
		big.NewInt(0),                      // CrossTxEpoch
		big.NewInt(0),                      // CrossLinkEpoch
		big.NewInt(0),                      // AggregatedRewardEpoch
		big.NewInt(0),                      // StakingEpoch
		big.NewInt(0),                      // PreStakingEpoch
		big.NewInt(0),                      // QuickUnlockEpoch
		big.NewInt(0),                      // FiveSecondsEpoch
		big.NewInt(0),                      // TwoSecondsEpoch
		big.NewInt(0),                      // SixtyPercentEpoch
		big.NewInt(0),                      // RedelegationEpoch
		big.NewInt(0),                      // NoEarlyUnlockEpoch
		big.NewInt(0),                      // VRFEpoch
		big.NewInt(0),                      // PrevVRFEpoch
		big.NewInt(0),                      // MinDelegation100Epoch
		big.NewInt(0),                      // MinCommissionRateEpoch
		big.NewInt(10),                     // MinCommissionPromoPeriod
		big.NewInt(0),                      // EPoSBound35Epoch
		big.NewInt(0),                      // EIP155Epoch
		big.NewInt(0),                      // S3Epoch
		big.NewInt(0),                      // DataCopyFixEpoch
		big.NewInt(0),                      // IstanbulEpoch
		big.NewInt(0),                      // ReceiptLogEpoch
		big.NewInt(0),                      // SHA3Epoch
		big.NewInt(0),                      // HIP6And8Epoch
		big.NewInt(0),                      // StakingPrecompileEpoch
		big.NewInt(0),                      // ChainIdFixEpoch
		big.NewInt(0),                      // SlotsLimitedEpoch
		big.NewInt(1),                      // CrossShardXferPrecompileEpoch
	}

	// TestChainConfig ...
	// This configuration is intentionally not using keyed fields to force anyone
	// adding flags to the config to also have to set these fields.
	TestChainConfig = &ChainConfig{
		TestChainID,          // ChainID
		EthTestShard0ChainID, // EthCompatibleChainID
		EthTestShard0ChainID, // EthCompatibleShard0ChainID
		big.NewInt(0),        // EthCompatibleEpoch
		big.NewInt(0),        // CrossTxEpoch
		big.NewInt(0),        // CrossLinkEpoch
		big.NewInt(0),        // AggregatedRewardEpoch
		big.NewInt(0),        // StakingEpoch
		big.NewInt(0),        // PreStakingEpoch
		big.NewInt(0),        // QuickUnlockEpoch
		big.NewInt(0),        // FiveSecondsEpoch
		big.NewInt(0),        // TwoSecondsEpoch
		big.NewInt(0),        // SixtyPercentEpoch
		big.NewInt(0),        // RedelegationEpoch
		big.NewInt(0),        // NoEarlyUnlockEpoch
		big.NewInt(0),        // VRFEpoch
		big.NewInt(0),        // PrevVRFEpoch
		big.NewInt(0),        // MinDelegation100Epoch
		big.NewInt(0),        // MinCommissionRateEpoch
		big.NewInt(10),       // MinCommissionPromoPeriod
		big.NewInt(0),        // EPoSBound35Epoch
		big.NewInt(0),        // EIP155Epoch
		big.NewInt(0),        // S3Epoch
		big.NewInt(0),        // DataCopyFixEpoch
		big.NewInt(0),        // IstanbulEpoch
		big.NewInt(0),        // ReceiptLogEpoch
		big.NewInt(0),        // SHA3Epoch
		big.NewInt(0),        // HIP6And8Epoch
		big.NewInt(0),        // StakingPrecompileEpoch
		big.NewInt(0),        // ChainIdFixEpoch
		big.NewInt(0),        // SlotsLimitedEpoch
		big.NewInt(1),        // CrossShardXferPrecompileEpoch
	}

	// TestRules ...
	TestRules = TestChainConfig.Rules(new(big.Int))
)

// TrustedCheckpoint represents a set of post-processed trie roots (CHT and
// BloomTrie) associated with the appropriate section index and head hash. It is
// used to start light syncing from this checkpoint and avoid downloading the
// entire header chain while still being able to securely access old headers/logs.
type TrustedCheckpoint struct {
	Name         string      `json:"-"`
	SectionIndex uint64      `json:"sectionIndex"`
	SectionHead  common.Hash `json:"sectionHead"`
	CHTRoot      common.Hash `json:"chtRoot"`
	BloomRoot    common.Hash `json:"bloomRoot"`
}

// ChainConfig is the core config which determines the blockchain settings.
//
// ChainConfig is stored in the database on a per block basis. This means
// that any network, identified by its genesis block, can have its own
// set of configuration options.
type ChainConfig struct {
	// ChainId identifies the current chain and is used for replay protection
	ChainID *big.Int `json:"chain-id"`

	// EthCompatibleChainID identifies the chain id used for ethereum compatible transactions
	EthCompatibleChainID *big.Int `json:"eth-compatible-chain-id"`

	// EthCompatibleShard0ChainID identifies the shard 0 chain id used for ethereum compatible transactions
	EthCompatibleShard0ChainID *big.Int `json:"eth-compatible-shard-0-chain-id"`

	// EthCompatibleEpoch is the epoch where ethereum-compatible transaction starts being
	// processed.
	EthCompatibleEpoch *big.Int `json:"eth-compatible-epoch,omitempty"`

	// CrossTxEpoch is the epoch where cross-shard transaction starts being
	// processed.
	CrossTxEpoch *big.Int `json:"cross-tx-epoch,omitempty"`

	// CrossLinkEpoch is the epoch where beaconchain starts containing
	// cross-shard links.
	CrossLinkEpoch *big.Int `json:"cross-link-epoch,omitempty"`

	// AggregatedRewardEpoch is the epoch when block rewards are distributed every 64 blocks
	AggregatedRewardEpoch *big.Int `json:"aggregated-reward-epoch,omitempty"`

	// StakingEpoch is the epoch when shard assign takes staking into account
	StakingEpoch *big.Int `json:"staking-epoch,omitempty"`

	// PreStakingEpoch is the epoch we allow staking transactions
	PreStakingEpoch *big.Int `json:"prestaking-epoch,omitempty"`

	// QuickUnlockEpoch is the epoch when undelegation will be unlocked at the current epoch
	QuickUnlockEpoch *big.Int `json:"quick-unlock-epoch,omitempty"`

	// FiveSecondsEpoch is the epoch when block time is reduced to 5 seconds
	// and block rewards adjusted to 17.5 ONE/block
	FiveSecondsEpoch *big.Int `json:"five-seconds-epoch,omitempty"`

	// TwoSecondsEpoch is the epoch when block time is reduced to 2 seconds
	// and block rewards adjusted to 7 ONE/block
	TwoSecondsEpoch *big.Int `json:"two-seconds-epoch,omitempty"`

	// SixtyPercentEpoch is the epoch when internal voting power reduced from 68% to 60%
	SixtyPercentEpoch *big.Int `json:"sixty-percent-epoch,omitempty"`

	// RedelegationEpoch is the epoch when redelegation is supported and undelegation locking time
	// is restored to 7 epoch
	RedelegationEpoch *big.Int `json:"redelegation-epoch,omitempty"`

	// NoEarlyUnlockEpoch is the epoch when the early unlock of undelegated token from validators who were elected for
	// more than 7 epochs is disabled
	NoEarlyUnlockEpoch *big.Int `json:"no-early-unlock-epoch,omitempty"`

	// VRFEpoch is the epoch when VRF randomness is enabled
	VRFEpoch *big.Int `json:"vrf-epoch,omitempty"`

	// PrevVRFEpoch is the epoch when previous VRF randomness can be fetched
	PrevVRFEpoch *big.Int `json:"prev-vrf-epoch,omitempty"`

	// MinDelegation100Epoch is the epoch when min delegation is reduced from 1000 ONE to 100 ONE
	MinDelegation100Epoch *big.Int `json:"min-delegation-100-epoch,omitempty"`

	// MinCommissionRateEpoch is the epoch when policy for minimum comission rate of 5% is started
	MinCommissionRateEpoch *big.Int `json:"min-commission-rate-epoch,omitempty"`

	// MinCommissionPromoPeriod is the number of epochs when newly elected validators can have 0% commission
	MinCommissionPromoPeriod *big.Int `json:"commission-promo-period,omitempty"`

	// EPoSBound35Epoch is the epoch when the EPoS bound parameter c is changed from 15% to 35%
	EPoSBound35Epoch *big.Int `json:"epos-bound-35-epoch,omitempty"`

	// EIP155 hard fork epoch (include EIP158 too)
	EIP155Epoch *big.Int `json:"eip155-epoch,omitempty"`

	// S3 epoch is the first epoch containing S3 mainnet and all ethereum update up to Constantinople
	S3Epoch *big.Int `json:"s3-epoch,omitempty"`

	// DataCopyFix epoch is the first epoch containing fix for evm datacopy bug.
	DataCopyFixEpoch *big.Int `json:"data-copy-fix-epoch,omitempty"`

	// Istanbul epoch
	IstanbulEpoch *big.Int `json:"istanbul-epoch,omitempty"`

	// ReceiptLogEpoch is the first epoch support receiptlog
	ReceiptLogEpoch *big.Int `json:"receipt-log-epoch,omitempty"`

	// IsSHA3Epoch is the first epoch in supporting SHA3 FIPS-202 standard
	SHA3Epoch *big.Int `json:"sha3-epoch,omitempty"`

	// IsHIP6And8Epoch is the first epoch to support HIP-6 and HIP-8
	HIP6And8Epoch *big.Int `json:"hip6_8-epoch,omitempty"`

	// StakingPrecompileEpoch is the first epoch to support the staking precompiles
	StakingPrecompileEpoch *big.Int `json:"staking-precompile-epoch,omitempty"`

	// ChainIdFixEpoch is the first epoch to return ethereum compatible chain id by ChainID() op code
	ChainIdFixEpoch *big.Int `json:"chain-id-fix-epoch,omitempty"`

	// SlotsLimitedEpoch is the first epoch to enable HIP-16.
	SlotsLimitedEpoch *big.Int `json:"slots-limit-epoch,omitempty"`

	// CrossShardXferPrecompileEpoch is the first epoch to feature cross shard transfer precompile
	CrossShardXferPrecompileEpoch *big.Int `json:"cross-shard-xfer-precompile-epoch,omitempty"`
}

// String implements the fmt.Stringer interface.
func (c *ChainConfig) String() string {
<<<<<<< HEAD
	return fmt.Sprintf("{ChainID: %v EthCompatibleChainID: %v EIP155: %v CrossTx: %v Staking: %v CrossLink: %v ReceiptLog: %v SHA3Epoch: %v StakingPrecompileEpoch: %v CrossShardXferPrecompileEpoch: %v}",
=======
	return fmt.Sprintf("{ChainID: %v EthCompatibleChainID: %v EIP155: %v CrossTx: %v Staking: %v CrossLink: %v ReceiptLog: %v SHA3Epoch: %v StakingPrecompileEpoch: %v ChainIdFixEpoch: %v}",
>>>>>>> 1a3018db
		c.ChainID,
		c.EthCompatibleChainID,
		c.EIP155Epoch,
		c.CrossTxEpoch,
		c.StakingEpoch,
		c.CrossLinkEpoch,
		c.ReceiptLogEpoch,
		c.SHA3Epoch,
		c.StakingPrecompileEpoch,
<<<<<<< HEAD
		c.CrossShardXferPrecompileEpoch,
=======
		c.ChainIdFixEpoch,
>>>>>>> 1a3018db
	)
}

// IsEIP155 returns whether epoch is either equal to the EIP155 fork epoch or greater.
func (c *ChainConfig) IsEIP155(epoch *big.Int) bool {
	return isForked(c.EIP155Epoch, epoch)
}

// AcceptsCrossTx returns whether cross-shard transaction is accepted in the
// given epoch.
//
// Note that this is different from comparing epoch against CrossTxEpoch.
// Cross-shard transaction is accepted from CrossTxEpoch+1 and on, in order to
// allow for all shards to roll into CrossTxEpoch and become able to handle
// ingress receipts.  In other words, cross-shard transaction fields are
// introduced and ingress receipts are processed at CrossTxEpoch, but the shard
// does not accept cross-shard transactions from clients until CrossTxEpoch+1.
func (c *ChainConfig) AcceptsCrossTx(epoch *big.Int) bool {
	crossTxEpoch := new(big.Int).Add(c.CrossTxEpoch, common.Big1)
	return isForked(crossTxEpoch, epoch)
}

// HasCrossTxFields returns whether blocks in the given epoch includes
// cross-shard transaction fields.
func (c *ChainConfig) HasCrossTxFields(epoch *big.Int) bool {
	return isForked(c.CrossTxEpoch, epoch)
}

// IsEthCompatible determines whether it is ethereum compatible epoch
func (c *ChainConfig) IsEthCompatible(epoch *big.Int) bool {
	return isForked(c.EthCompatibleEpoch, epoch)
}

// IsAggregatedRewardEpoch determines whether it is the epoch when rewards are distributed every 64 blocks
func (c *ChainConfig) IsAggregatedRewardEpoch(epoch *big.Int) bool {
	return isForked(c.AggregatedRewardEpoch, epoch)
}

// IsStaking determines whether it is staking epoch
func (c *ChainConfig) IsStaking(epoch *big.Int) bool {
	return isForked(c.StakingEpoch, epoch)
}

// IsSlotsLimited determines whether HIP-16 is enabled
func (c *ChainConfig) IsSlotsLimited(epoch *big.Int) bool {
	return isForked(c.SlotsLimitedEpoch, epoch)
}

// IsFiveSeconds determines whether it is the epoch to change to 5 seconds block time
func (c *ChainConfig) IsFiveSeconds(epoch *big.Int) bool {
	return isForked(c.FiveSecondsEpoch, epoch)
}

// IsTwoSeconds determines whether it is the epoch to change to 3 seconds block time
func (c *ChainConfig) IsTwoSeconds(epoch *big.Int) bool {
	return isForked(c.TwoSecondsEpoch, epoch)
}

// IsSixtyPercent determines whether it is the epoch to reduce internal voting power to 60%
func (c *ChainConfig) IsSixtyPercent(epoch *big.Int) bool {
	return isForked(c.SixtyPercentEpoch, epoch)
}

// IsRedelegation determines whether it is the epoch to support redelegation
func (c *ChainConfig) IsRedelegation(epoch *big.Int) bool {
	return isForked(c.RedelegationEpoch, epoch)
}

// IsNoEarlyUnlock determines whether it is the epoch to stop early unlock
func (c *ChainConfig) IsNoEarlyUnlock(epoch *big.Int) bool {
	return isForked(c.NoEarlyUnlockEpoch, epoch)
}

// IsVRF determines whether it is the epoch to enable vrf
func (c *ChainConfig) IsVRF(epoch *big.Int) bool {
	return isForked(c.VRFEpoch, epoch)
}

// IsPrevVRF determines whether it is the epoch to enable previous vrf
func (c *ChainConfig) IsPrevVRF(epoch *big.Int) bool {
	return isForked(c.PrevVRFEpoch, epoch)
}

// IsMinDelegation100 determines whether it is the epoch to reduce min delegation to 100
func (c *ChainConfig) IsMinDelegation100(epoch *big.Int) bool {
	return isForked(c.MinDelegation100Epoch, epoch)
}

// IsMinCommissionRate determines whether it is the epoch to start the policy of 5% min commission
func (c *ChainConfig) IsMinCommissionRate(epoch *big.Int) bool {
	return isForked(c.MinCommissionRateEpoch, epoch)
}

// IsEPoSBound35 determines whether it is the epoch to extend the EPoS bound to 35%
func (c *ChainConfig) IsEPoSBound35(epoch *big.Int) bool {
	return isForked(c.EPoSBound35Epoch, epoch)
}

// IsPreStaking determines whether staking transactions are allowed
func (c *ChainConfig) IsPreStaking(epoch *big.Int) bool {
	return isForked(c.PreStakingEpoch, epoch)
}

// IsQuickUnlock determines whether it's the epoch when the undelegation should be unlocked at end of current epoch
func (c *ChainConfig) IsQuickUnlock(epoch *big.Int) bool {
	return isForked(c.QuickUnlockEpoch, epoch)
}

// IsCrossLink returns whether epoch is either equal to the CrossLink fork epoch or greater.
func (c *ChainConfig) IsCrossLink(epoch *big.Int) bool {
	return isForked(c.CrossLinkEpoch, epoch)
}

// IsS3 returns whether epoch is either equal to the S3 fork epoch or greater.
func (c *ChainConfig) IsS3(epoch *big.Int) bool {
	return isForked(c.S3Epoch, epoch)
}

// IsDataCopyFixEpoch returns whether epoch has the fix for DataCopy evm bug.
func (c *ChainConfig) IsDataCopyFixEpoch(epoch *big.Int) bool {
	return isForked(c.DataCopyFixEpoch, epoch)
}

// IsIstanbul returns whether epoch is either equal to the Istanbul fork epoch or greater.
func (c *ChainConfig) IsIstanbul(epoch *big.Int) bool {
	return isForked(c.IstanbulEpoch, epoch)
}

// IsReceiptLog returns whether epoch is either equal to the ReceiptLog fork epoch or greater.
func (c *ChainConfig) IsReceiptLog(epoch *big.Int) bool {
	return isForked(c.ReceiptLogEpoch, epoch)
}

// IsSHA3 returns whether epoch is either equal to the IsSHA3 fork epoch or greater.
func (c *ChainConfig) IsSHA3(epoch *big.Int) bool {
	return isForked(c.SHA3Epoch, epoch)
}

// IsHIP6And8Epoch determines whether it is the epoch to support
// HIP-6: reduce the internal voting power from 60% to 49%
// HIP-8: increase external nodes from 800 to 900
func (c *ChainConfig) IsHIP6And8Epoch(epoch *big.Int) bool {
	return isForked(c.HIP6And8Epoch, epoch)
}

// IsStakingPrecompileEpoch determines whether staking
// precompiles are available in the EVM
func (c *ChainConfig) IsStakingPrecompile(epoch *big.Int) bool {
	return isForked(c.StakingPrecompileEpoch, epoch)
}

<<<<<<< HEAD
// IsCrossShardXferPrecompile determines whether the
// Cross Shard Transfer Precompile is available in the EVM
func (c *ChainConfig) IsCrossShardXferPrecompile(epoch *big.Int) bool {
	return isForked(c.CrossShardXferPrecompileEpoch, epoch)
=======
// IsChainIdFixEpoch returns whether epoch is either equal to the ChainId Fix fork epoch or greater.
func (c *ChainConfig) IsChainIdFixEpoch(epoch *big.Int) bool {
	return isForked(c.ChainIdFixEpoch, epoch)
>>>>>>> 1a3018db
}

// UpdateEthChainIDByShard update the ethChainID based on shard ID.
func UpdateEthChainIDByShard(shardID uint32) {
	once.Do(func() {
		MainnetChainConfig.EthCompatibleChainID = big.NewInt(0).Add(MainnetChainConfig.EthCompatibleChainID, big.NewInt(int64(shardID)))
		TestnetChainConfig.EthCompatibleChainID = big.NewInt(0).Add(TestnetChainConfig.EthCompatibleChainID, big.NewInt(int64(shardID)))
		PangaeaChainConfig.EthCompatibleChainID = big.NewInt(0).Add(PangaeaChainConfig.EthCompatibleChainID, big.NewInt(int64(shardID)))
		PartnerChainConfig.EthCompatibleChainID = big.NewInt(0).Add(PartnerChainConfig.EthCompatibleChainID, big.NewInt(int64(shardID)))
		StressnetChainConfig.EthCompatibleChainID = big.NewInt(0).Add(StressnetChainConfig.EthCompatibleChainID, big.NewInt(int64(shardID)))
		LocalnetChainConfig.EthCompatibleChainID = big.NewInt(0).Add(LocalnetChainConfig.EthCompatibleChainID, big.NewInt(int64(shardID)))
		AllProtocolChanges.EthCompatibleChainID = big.NewInt(0).Add(AllProtocolChanges.EthCompatibleChainID, big.NewInt(int64(shardID)))
		TestChainConfig.EthCompatibleChainID = big.NewInt(0).Add(TestChainConfig.EthCompatibleChainID, big.NewInt(int64(shardID)))
	})
}

// IsEthCompatible returns whether the chainID is for ethereum compatible txn or not
func IsEthCompatible(chainID *big.Int) bool {
	return chainID.Cmp(EthMainnetShard0ChainID) >= 0
}

// GasTable returns the gas table corresponding to the current phase (homestead or homestead reprice).
//
// The returned GasTable's fields shouldn't, under any circumstances, be changed.
func (c *ChainConfig) GasTable(epoch *big.Int) GasTable {
	if epoch == nil {
		return GasTableR3
	}
	switch {
	case c.IsS3(epoch):
		return GasTableS3
	default:
		return GasTableR3
	}
}

// isForked returns whether a fork scheduled at epoch s is active at the given head epoch.
func isForked(s, epoch *big.Int) bool {
	if s == nil || epoch == nil {
		return false
	}
	return s.Cmp(epoch) <= 0
}

// Rules wraps ChainConfig and is merely syntactic sugar or can be used for functions
// that do not have or require information about the block.
//
// Rules is a one time interface meaning that it shouldn't be used in between transition
// phases.
type Rules struct {
<<<<<<< HEAD
	ChainID    *big.Int
	EthChainID *big.Int
	IsCrossLink, IsEIP155, IsS3, IsReceiptLog, IsIstanbul, IsVRF, IsPrevVRF, IsSHA3,
	IsStakingPrecompile, IsCrossShardXferPrecompile bool
=======
	ChainID                                                                                                                 *big.Int
	EthChainID                                                                                                              *big.Int
	IsCrossLink, IsEIP155, IsS3, IsReceiptLog, IsIstanbul, IsVRF, IsPrevVRF, IsSHA3, IsStakingPrecompile, IsChainIdFixEpoch bool
>>>>>>> 1a3018db
}

// Rules ensures c's ChainID is not nil.
func (c *ChainConfig) Rules(epoch *big.Int) Rules {
	if c.IsStakingPrecompile(epoch) {
		if !c.IsPreStaking(epoch) {
			panic("cannot have staking precompile epoch if not prestaking epoch")
		}
	}
	if c.IsCrossShardXferPrecompile(epoch) {
		if !c.AcceptsCrossTx(epoch) {
			panic("cannot have cross shard xfer precompile epoch if not accepting cross tx")
		}
	}
	chainID := c.ChainID
	if chainID == nil {
		chainID = new(big.Int)
	}
	ethChainID := c.EthCompatibleChainID
	if ethChainID == nil {
		ethChainID = new(big.Int)
	}
	return Rules{
<<<<<<< HEAD
		ChainID:                    new(big.Int).Set(chainID),
		EthChainID:                 new(big.Int).Set(ethChainID),
		IsCrossLink:                c.IsCrossLink(epoch),
		IsEIP155:                   c.IsEIP155(epoch),
		IsS3:                       c.IsS3(epoch),
		IsReceiptLog:               c.IsReceiptLog(epoch),
		IsIstanbul:                 c.IsIstanbul(epoch),
		IsVRF:                      c.IsVRF(epoch),
		IsPrevVRF:                  c.IsPrevVRF(epoch),
		IsSHA3:                     c.IsSHA3(epoch),
		IsStakingPrecompile:        c.IsStakingPrecompile(epoch),
		IsCrossShardXferPrecompile: c.IsCrossShardXferPrecompile(epoch),
=======
		ChainID:             new(big.Int).Set(chainID),
		EthChainID:          new(big.Int).Set(ethChainID),
		IsCrossLink:         c.IsCrossLink(epoch),
		IsEIP155:            c.IsEIP155(epoch),
		IsS3:                c.IsS3(epoch),
		IsReceiptLog:        c.IsReceiptLog(epoch),
		IsIstanbul:          c.IsIstanbul(epoch),
		IsVRF:               c.IsVRF(epoch),
		IsPrevVRF:           c.IsPrevVRF(epoch),
		IsSHA3:              c.IsSHA3(epoch),
		IsStakingPrecompile: c.IsStakingPrecompile(epoch),
		IsChainIdFixEpoch:   c.IsChainIdFixEpoch(epoch),
>>>>>>> 1a3018db
	}
}<|MERGE_RESOLUTION|>--- conflicted
+++ resolved
@@ -36,7 +36,6 @@
 var (
 	// MainnetChainConfig is the chain parameters to run a node on the main network.
 	MainnetChainConfig = &ChainConfig{
-<<<<<<< HEAD
 		ChainID:                       MainnetChainID,
 		EthCompatibleChainID:          EthMainnetShard0ChainID,
 		EthCompatibleShard0ChainID:    EthMainnetShard0ChainID,
@@ -66,46 +65,13 @@
 		SHA3Epoch:                     big.NewInt(725), // Around Mon Oct 11 2021, 19:00 UTC
 		HIP6And8Epoch:                 big.NewInt(725), // Around Mon Oct 11 2021, 19:00 UTC
 		StakingPrecompileEpoch:        big.NewInt(871), // Around Tue Feb 11 2022
-		SlotsLimitedEpoch:             EpochTBD,        // epoch to enable HIP-16
+		ChainIdFixEpoch:               EpochTBD,
+		SlotsLimitedEpoch:             big.NewInt(999), // Around Fri, 27 May 2022 09:41:02 UTC with 2s block time
 		CrossShardXferPrecompileEpoch: EpochTBD,
-=======
-		ChainID:                    MainnetChainID,
-		EthCompatibleChainID:       EthMainnetShard0ChainID,
-		EthCompatibleShard0ChainID: EthMainnetShard0ChainID,
-		EthCompatibleEpoch:         big.NewInt(442), // Around Thursday Feb 4th 2020, 10AM PST
-		CrossTxEpoch:               big.NewInt(28),
-		CrossLinkEpoch:             big.NewInt(186),
-		AggregatedRewardEpoch:      big.NewInt(689), // Around Wed Sept 15th 2021 with 3.5s block time
-		StakingEpoch:               big.NewInt(186),
-		PreStakingEpoch:            big.NewInt(185),
-		QuickUnlockEpoch:           big.NewInt(191),
-		FiveSecondsEpoch:           big.NewInt(230),
-		TwoSecondsEpoch:            big.NewInt(366), // Around Tuesday Dec 8th 2020, 8AM PST
-		SixtyPercentEpoch:          big.NewInt(530), // Around Monday Apr 12th 2021, 22:30 UTC
-		RedelegationEpoch:          big.NewInt(290),
-		NoEarlyUnlockEpoch:         big.NewInt(530), // Around Monday Apr 12th 2021, 22:30 UTC
-		VRFEpoch:                   big.NewInt(631), // Around Wed July 7th 2021
-		PrevVRFEpoch:               big.NewInt(689), // Around Wed Sept 15th 2021 with 3.5s block time
-		MinDelegation100Epoch:      big.NewInt(631), // Around Wed July 7th 2021
-		MinCommissionRateEpoch:     big.NewInt(631), // Around Wed July 7th 2021
-		MinCommissionPromoPeriod:   big.NewInt(100),
-		EPoSBound35Epoch:           big.NewInt(631), // Around Wed July 7th 2021
-		EIP155Epoch:                big.NewInt(28),
-		S3Epoch:                    big.NewInt(28),
-		DataCopyFixEpoch:           big.NewInt(689), // Around Wed Sept 15th 2021 with 3.5s block time
-		IstanbulEpoch:              big.NewInt(314),
-		ReceiptLogEpoch:            big.NewInt(101),
-		SHA3Epoch:                  big.NewInt(725), // Around Mon Oct 11 2021, 19:00 UTC
-		HIP6And8Epoch:              big.NewInt(725), // Around Mon Oct 11 2021, 19:00 UTC
-		StakingPrecompileEpoch:     big.NewInt(871), // Around Tue Feb 11 2022
-		ChainIdFixEpoch:            EpochTBD,
-		SlotsLimitedEpoch:          big.NewInt(999), // Around Fri, 27 May 2022 09:41:02 UTC with 2s block time
->>>>>>> 1a3018db
 	}
 
 	// TestnetChainConfig contains the chain parameters to run a node on the harmony test network.
 	TestnetChainConfig = &ChainConfig{
-<<<<<<< HEAD
 		ChainID:                       TestnetChainID,
 		EthCompatibleChainID:          EthTestnetShard0ChainID,
 		EthCompatibleShard0ChainID:    EthTestnetShard0ChainID,
@@ -135,47 +101,14 @@
 		SHA3Epoch:                     big.NewInt(74570),
 		HIP6And8Epoch:                 big.NewInt(74570),
 		StakingPrecompileEpoch:        big.NewInt(75175),
+		ChainIdFixEpoch:               EpochTBD,
 		SlotsLimitedEpoch:             big.NewInt(75684), // epoch to enable HIP-16, around Mon, 02 May 2022 08:18:45 UTC with 2s block time
 		CrossShardXferPrecompileEpoch: EpochTBD,
-=======
-		ChainID:                    TestnetChainID,
-		EthCompatibleChainID:       EthTestnetShard0ChainID,
-		EthCompatibleShard0ChainID: EthTestnetShard0ChainID,
-		EthCompatibleEpoch:         big.NewInt(73290),
-		CrossTxEpoch:               big.NewInt(0),
-		CrossLinkEpoch:             big.NewInt(2),
-		AggregatedRewardEpoch:      big.NewInt(74275),
-		StakingEpoch:               big.NewInt(2),
-		PreStakingEpoch:            big.NewInt(1),
-		QuickUnlockEpoch:           big.NewInt(0),
-		FiveSecondsEpoch:           big.NewInt(16500),
-		TwoSecondsEpoch:            big.NewInt(73000),
-		SixtyPercentEpoch:          big.NewInt(73282),
-		RedelegationEpoch:          big.NewInt(36500),
-		NoEarlyUnlockEpoch:         big.NewInt(73580),
-		VRFEpoch:                   big.NewInt(73880),
-		PrevVRFEpoch:               big.NewInt(74384),
-		MinDelegation100Epoch:      big.NewInt(73880),
-		MinCommissionRateEpoch:     big.NewInt(73880),
-		MinCommissionPromoPeriod:   big.NewInt(10),
-		EPoSBound35Epoch:           big.NewInt(73880),
-		EIP155Epoch:                big.NewInt(0),
-		S3Epoch:                    big.NewInt(0),
-		DataCopyFixEpoch:           big.NewInt(74412),
-		IstanbulEpoch:              big.NewInt(43800),
-		ReceiptLogEpoch:            big.NewInt(0),
-		SHA3Epoch:                  big.NewInt(74570),
-		HIP6And8Epoch:              big.NewInt(74570),
-		StakingPrecompileEpoch:     big.NewInt(75175),
-		ChainIdFixEpoch:            EpochTBD,
-		SlotsLimitedEpoch:          big.NewInt(75684), // epoch to enable HIP-16, around Mon, 02 May 2022 08:18:45 UTC with 2s block time
->>>>>>> 1a3018db
 	}
 
 	// PangaeaChainConfig contains the chain parameters for the Pangaea network.
 	// All features except for CrossLink are enabled at launch.
 	PangaeaChainConfig = &ChainConfig{
-<<<<<<< HEAD
 		ChainID:                       PangaeaChainID,
 		EthCompatibleChainID:          EthPangaeaShard0ChainID,
 		EthCompatibleShard0ChainID:    EthPangaeaShard0ChainID,
@@ -205,47 +138,14 @@
 		SHA3Epoch:                     big.NewInt(0),
 		HIP6And8Epoch:                 big.NewInt(0),
 		StakingPrecompileEpoch:        big.NewInt(2), // same as staking
-		SlotsLimitedEpoch:             EpochTBD,      // epoch to enable HIP-16
-		CrossShardXferPrecompileEpoch: big.NewInt(1), // cross tx + 1
-=======
-		ChainID:                    PangaeaChainID,
-		EthCompatibleChainID:       EthPangaeaShard0ChainID,
-		EthCompatibleShard0ChainID: EthPangaeaShard0ChainID,
-		EthCompatibleEpoch:         big.NewInt(0),
-		CrossTxEpoch:               big.NewInt(0),
-		CrossLinkEpoch:             big.NewInt(2),
-		AggregatedRewardEpoch:      big.NewInt(3),
-		StakingEpoch:               big.NewInt(2),
-		PreStakingEpoch:            big.NewInt(1),
-		QuickUnlockEpoch:           big.NewInt(0),
-		FiveSecondsEpoch:           big.NewInt(0),
-		TwoSecondsEpoch:            big.NewInt(0),
-		SixtyPercentEpoch:          big.NewInt(0),
-		RedelegationEpoch:          big.NewInt(0),
-		NoEarlyUnlockEpoch:         big.NewInt(0),
-		VRFEpoch:                   big.NewInt(0),
-		PrevVRFEpoch:               big.NewInt(0),
-		MinDelegation100Epoch:      big.NewInt(0),
-		MinCommissionRateEpoch:     big.NewInt(0),
-		MinCommissionPromoPeriod:   big.NewInt(10),
-		EPoSBound35Epoch:           big.NewInt(0),
-		EIP155Epoch:                big.NewInt(0),
-		S3Epoch:                    big.NewInt(0),
-		DataCopyFixEpoch:           big.NewInt(0),
-		IstanbulEpoch:              big.NewInt(0),
-		ReceiptLogEpoch:            big.NewInt(0),
-		SHA3Epoch:                  big.NewInt(0),
-		HIP6And8Epoch:              big.NewInt(0),
-		StakingPrecompileEpoch:     big.NewInt(2), // same as staking
-		ChainIdFixEpoch:            big.NewInt(0),
-		SlotsLimitedEpoch:          EpochTBD, // epoch to enable HIP-16
->>>>>>> 1a3018db
+		ChainIdFixEpoch:               big.NewInt(0),
+		SlotsLimitedEpoch:             EpochTBD, // epoch to enable HIP-16
+		CrossShardXferPrecompileEpoch: EpochTBD,
 	}
 
 	// PartnerChainConfig contains the chain parameters for the Partner network.
 	// All features except for CrossLink are enabled at launch.
 	PartnerChainConfig = &ChainConfig{
-<<<<<<< HEAD
 		ChainID:                       PartnerChainID,
 		EthCompatibleChainID:          EthPartnerShard0ChainID,
 		EthCompatibleShard0ChainID:    EthPartnerShard0ChainID,
@@ -275,47 +175,14 @@
 		SHA3Epoch:                     big.NewInt(0),
 		HIP6And8Epoch:                 big.NewInt(0),
 		StakingPrecompileEpoch:        big.NewInt(2),
-		SlotsLimitedEpoch:             EpochTBD,      // epoch to enable HIP-16
-		CrossShardXferPrecompileEpoch: big.NewInt(1), // cross tx + 1
-=======
-		ChainID:                    PartnerChainID,
-		EthCompatibleChainID:       EthPartnerShard0ChainID,
-		EthCompatibleShard0ChainID: EthPartnerShard0ChainID,
-		EthCompatibleEpoch:         big.NewInt(0),
-		CrossTxEpoch:               big.NewInt(0),
-		CrossLinkEpoch:             big.NewInt(2),
-		AggregatedRewardEpoch:      big.NewInt(3),
-		StakingEpoch:               big.NewInt(2),
-		PreStakingEpoch:            big.NewInt(1),
-		QuickUnlockEpoch:           big.NewInt(0),
-		FiveSecondsEpoch:           big.NewInt(0),
-		TwoSecondsEpoch:            big.NewInt(0),
-		SixtyPercentEpoch:          big.NewInt(4),
-		RedelegationEpoch:          big.NewInt(0),
-		NoEarlyUnlockEpoch:         big.NewInt(0),
-		VRFEpoch:                   big.NewInt(0),
-		PrevVRFEpoch:               big.NewInt(0),
-		MinDelegation100Epoch:      big.NewInt(0),
-		MinCommissionRateEpoch:     big.NewInt(0),
-		MinCommissionPromoPeriod:   big.NewInt(10),
-		EPoSBound35Epoch:           big.NewInt(0),
-		EIP155Epoch:                big.NewInt(0),
-		S3Epoch:                    big.NewInt(0),
-		DataCopyFixEpoch:           big.NewInt(0),
-		IstanbulEpoch:              big.NewInt(0),
-		ReceiptLogEpoch:            big.NewInt(0),
-		SHA3Epoch:                  big.NewInt(0),
-		HIP6And8Epoch:              big.NewInt(0),
-		StakingPrecompileEpoch:     big.NewInt(2),
-		ChainIdFixEpoch:            big.NewInt(0),
-		SlotsLimitedEpoch:          EpochTBD, // epoch to enable HIP-16
->>>>>>> 1a3018db
+		ChainIdFixEpoch:               big.NewInt(0),
+		SlotsLimitedEpoch:             EpochTBD, // epoch to enable HIP-16
+		CrossShardXferPrecompileEpoch: EpochTBD,
 	}
 
 	// StressnetChainConfig contains the chain parameters for the Stress test network.
 	// All features except for CrossLink are enabled at launch.
 	StressnetChainConfig = &ChainConfig{
-<<<<<<< HEAD
 		ChainID:                       StressnetChainID,
 		EthCompatibleChainID:          EthStressnetShard0ChainID,
 		EthCompatibleShard0ChainID:    EthStressnetShard0ChainID,
@@ -345,46 +212,13 @@
 		SHA3Epoch:                     big.NewInt(0),
 		HIP6And8Epoch:                 big.NewInt(0),
 		StakingPrecompileEpoch:        big.NewInt(2),
-		SlotsLimitedEpoch:             EpochTBD,      // epoch to enable HIP-16
-		CrossShardXferPrecompileEpoch: big.NewInt(1), // cross tx + 1
-=======
-		ChainID:                    StressnetChainID,
-		EthCompatibleChainID:       EthStressnetShard0ChainID,
-		EthCompatibleShard0ChainID: EthStressnetShard0ChainID,
-		EthCompatibleEpoch:         big.NewInt(0),
-		CrossTxEpoch:               big.NewInt(0),
-		CrossLinkEpoch:             big.NewInt(2),
-		AggregatedRewardEpoch:      big.NewInt(3),
-		StakingEpoch:               big.NewInt(2),
-		PreStakingEpoch:            big.NewInt(1),
-		QuickUnlockEpoch:           big.NewInt(0),
-		FiveSecondsEpoch:           big.NewInt(0),
-		TwoSecondsEpoch:            big.NewInt(0),
-		SixtyPercentEpoch:          big.NewInt(10),
-		RedelegationEpoch:          big.NewInt(0),
-		NoEarlyUnlockEpoch:         big.NewInt(0),
-		VRFEpoch:                   big.NewInt(0),
-		PrevVRFEpoch:               big.NewInt(0),
-		MinDelegation100Epoch:      big.NewInt(0),
-		MinCommissionRateEpoch:     big.NewInt(0),
-		MinCommissionPromoPeriod:   big.NewInt(10),
-		EPoSBound35Epoch:           big.NewInt(0),
-		EIP155Epoch:                big.NewInt(0),
-		S3Epoch:                    big.NewInt(0),
-		DataCopyFixEpoch:           big.NewInt(0),
-		IstanbulEpoch:              big.NewInt(0),
-		ReceiptLogEpoch:            big.NewInt(0),
-		SHA3Epoch:                  big.NewInt(0),
-		HIP6And8Epoch:              big.NewInt(0),
-		StakingPrecompileEpoch:     big.NewInt(2),
-		ChainIdFixEpoch:            big.NewInt(0),
-		SlotsLimitedEpoch:          EpochTBD, // epoch to enable HIP-16
->>>>>>> 1a3018db
+		ChainIdFixEpoch:               big.NewInt(0),
+		SlotsLimitedEpoch:             EpochTBD, // epoch to enable HIP-16
+		CrossShardXferPrecompileEpoch: EpochTBD,
 	}
 
 	// LocalnetChainConfig contains the chain parameters to run for local development.
 	LocalnetChainConfig = &ChainConfig{
-<<<<<<< HEAD
 		ChainID:                       TestnetChainID,
 		EthCompatibleChainID:          EthTestnetShard0ChainID,
 		EthCompatibleShard0ChainID:    EthTestnetShard0ChainID,
@@ -414,41 +248,9 @@
 		SHA3Epoch:                     big.NewInt(0),
 		HIP6And8Epoch:                 EpochTBD, // Never enable it for localnet as localnet has no external validator setup
 		StakingPrecompileEpoch:        big.NewInt(2),
-		SlotsLimitedEpoch:             EpochTBD,      // epoch to enable HIP-16
-		CrossShardXferPrecompileEpoch: big.NewInt(1), // cross tx + 1
-=======
-		ChainID:                    TestnetChainID,
-		EthCompatibleChainID:       EthTestnetShard0ChainID,
-		EthCompatibleShard0ChainID: EthTestnetShard0ChainID,
-		EthCompatibleEpoch:         big.NewInt(0),
-		CrossTxEpoch:               big.NewInt(0),
-		CrossLinkEpoch:             big.NewInt(2),
-		AggregatedRewardEpoch:      big.NewInt(3),
-		StakingEpoch:               big.NewInt(2),
-		PreStakingEpoch:            big.NewInt(0),
-		QuickUnlockEpoch:           big.NewInt(0),
-		FiveSecondsEpoch:           big.NewInt(0),
-		TwoSecondsEpoch:            big.NewInt(3),
-		SixtyPercentEpoch:          EpochTBD, // Never enable it for localnet as localnet has no external validator setup
-		RedelegationEpoch:          big.NewInt(0),
-		NoEarlyUnlockEpoch:         big.NewInt(0),
-		VRFEpoch:                   big.NewInt(0),
-		PrevVRFEpoch:               big.NewInt(0),
-		MinDelegation100Epoch:      big.NewInt(0),
-		MinCommissionRateEpoch:     big.NewInt(0),
-		MinCommissionPromoPeriod:   big.NewInt(10),
-		EPoSBound35Epoch:           big.NewInt(0),
-		EIP155Epoch:                big.NewInt(0),
-		S3Epoch:                    big.NewInt(0),
-		DataCopyFixEpoch:           big.NewInt(0),
-		IstanbulEpoch:              big.NewInt(0),
-		ReceiptLogEpoch:            big.NewInt(0),
-		SHA3Epoch:                  big.NewInt(0),
-		HIP6And8Epoch:              EpochTBD, // Never enable it for localnet as localnet has no external validator setup
-		StakingPrecompileEpoch:     big.NewInt(2),
-		ChainIdFixEpoch:            big.NewInt(0),
-		SlotsLimitedEpoch:          EpochTBD, // epoch to enable HIP-16
->>>>>>> 1a3018db
+		ChainIdFixEpoch:               big.NewInt(0),
+		SlotsLimitedEpoch:             EpochTBD, // epoch to enable HIP-16
+		CrossShardXferPrecompileEpoch: EpochTBD,
 	}
 
 	// AllProtocolChanges ...
@@ -655,11 +457,7 @@
 
 // String implements the fmt.Stringer interface.
 func (c *ChainConfig) String() string {
-<<<<<<< HEAD
-	return fmt.Sprintf("{ChainID: %v EthCompatibleChainID: %v EIP155: %v CrossTx: %v Staking: %v CrossLink: %v ReceiptLog: %v SHA3Epoch: %v StakingPrecompileEpoch: %v CrossShardXferPrecompileEpoch: %v}",
-=======
-	return fmt.Sprintf("{ChainID: %v EthCompatibleChainID: %v EIP155: %v CrossTx: %v Staking: %v CrossLink: %v ReceiptLog: %v SHA3Epoch: %v StakingPrecompileEpoch: %v ChainIdFixEpoch: %v}",
->>>>>>> 1a3018db
+	return fmt.Sprintf("{ChainID: %v EthCompatibleChainID: %v EIP155: %v CrossTx: %v Staking: %v CrossLink: %v ReceiptLog: %v SHA3Epoch: %v StakingPrecompileEpoch: %v ChainIdFixEpoch: %v CrossShardXferPrecompileEpoch: %v}",
 		c.ChainID,
 		c.EthCompatibleChainID,
 		c.EIP155Epoch,
@@ -669,11 +467,8 @@
 		c.ReceiptLogEpoch,
 		c.SHA3Epoch,
 		c.StakingPrecompileEpoch,
-<<<<<<< HEAD
+		c.ChainIdFixEpoch,
 		c.CrossShardXferPrecompileEpoch,
-=======
-		c.ChainIdFixEpoch,
->>>>>>> 1a3018db
 	)
 }
 
@@ -825,16 +620,15 @@
 	return isForked(c.StakingPrecompileEpoch, epoch)
 }
 
-<<<<<<< HEAD
 // IsCrossShardXferPrecompile determines whether the
 // Cross Shard Transfer Precompile is available in the EVM
 func (c *ChainConfig) IsCrossShardXferPrecompile(epoch *big.Int) bool {
 	return isForked(c.CrossShardXferPrecompileEpoch, epoch)
-=======
-// IsChainIdFixEpoch returns whether epoch is either equal to the ChainId Fix fork epoch or greater.
-func (c *ChainConfig) IsChainIdFixEpoch(epoch *big.Int) bool {
+}
+
+// IsChainIdFix returns whether epoch is either equal to the ChainId Fix fork epoch or greater.
+func (c *ChainConfig) IsChainIdFix(epoch *big.Int) bool {
 	return isForked(c.ChainIdFixEpoch, epoch)
->>>>>>> 1a3018db
 }
 
 // UpdateEthChainIDByShard update the ethChainID based on shard ID.
@@ -885,16 +679,10 @@
 // Rules is a one time interface meaning that it shouldn't be used in between transition
 // phases.
 type Rules struct {
-<<<<<<< HEAD
 	ChainID    *big.Int
 	EthChainID *big.Int
 	IsCrossLink, IsEIP155, IsS3, IsReceiptLog, IsIstanbul, IsVRF, IsPrevVRF, IsSHA3,
-	IsStakingPrecompile, IsCrossShardXferPrecompile bool
-=======
-	ChainID                                                                                                                 *big.Int
-	EthChainID                                                                                                              *big.Int
-	IsCrossLink, IsEIP155, IsS3, IsReceiptLog, IsIstanbul, IsVRF, IsPrevVRF, IsSHA3, IsStakingPrecompile, IsChainIdFixEpoch bool
->>>>>>> 1a3018db
+	IsStakingPrecompile, IsCrossShardXferPrecompile, IsChainIdFix bool
 }
 
 // Rules ensures c's ChainID is not nil.
@@ -918,7 +706,6 @@
 		ethChainID = new(big.Int)
 	}
 	return Rules{
-<<<<<<< HEAD
 		ChainID:                    new(big.Int).Set(chainID),
 		EthChainID:                 new(big.Int).Set(ethChainID),
 		IsCrossLink:                c.IsCrossLink(epoch),
@@ -930,20 +717,7 @@
 		IsPrevVRF:                  c.IsPrevVRF(epoch),
 		IsSHA3:                     c.IsSHA3(epoch),
 		IsStakingPrecompile:        c.IsStakingPrecompile(epoch),
+		IsChainIdFix:               c.IsChainIdFix(epoch),
 		IsCrossShardXferPrecompile: c.IsCrossShardXferPrecompile(epoch),
-=======
-		ChainID:             new(big.Int).Set(chainID),
-		EthChainID:          new(big.Int).Set(ethChainID),
-		IsCrossLink:         c.IsCrossLink(epoch),
-		IsEIP155:            c.IsEIP155(epoch),
-		IsS3:                c.IsS3(epoch),
-		IsReceiptLog:        c.IsReceiptLog(epoch),
-		IsIstanbul:          c.IsIstanbul(epoch),
-		IsVRF:               c.IsVRF(epoch),
-		IsPrevVRF:           c.IsPrevVRF(epoch),
-		IsSHA3:              c.IsSHA3(epoch),
-		IsStakingPrecompile: c.IsStakingPrecompile(epoch),
-		IsChainIdFixEpoch:   c.IsChainIdFixEpoch(epoch),
->>>>>>> 1a3018db
 	}
 }