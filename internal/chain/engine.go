--- conflicted
+++ resolved
@@ -456,7 +456,6 @@
 		isElected[addr] = struct{}{}
 	}
 
-<<<<<<< HEAD
 	if config.IsMaxRate(newShardState.Epoch) {
 		for _, addr := range chain.ValidatorCandidates() {
 			if _, err := availability.UpdateMaxCommissionFee(state, addr, minRate); err != nil {
@@ -464,8 +463,6 @@
 			}
 		}
 	}
-=======
->>>>>>> 8717ccf6
 	// due to a bug in the old implementation of the minimum fee,
 	// unelected validators did not have their fee updated even
 	// when the protocol required them to do so. here we fix it,
