--- conflicted
+++ resolved
@@ -181,73 +181,6 @@
 		newRewards, beaconP, shardP :=
 			big.NewInt(0), []reward.Payout{}, []reward.Payout{}
 
-<<<<<<< HEAD
-=======
-		// Take care of my own beacon chain committee, _ is missing, for slashing
-		parentE, members, payable, missing, err := ballotResultBeaconchain(beaconChain, header)
-		if err != nil {
-			return network.EmptyPayout, errors.Wrapf(err, "shard 0 block %d reward error with bitmap %x", header.Number(), header.LastCommitBitmap())
-		}
-		subComm := shard.Committee{shard.BeaconChainShardID, members}
-
-		if err := availability.IncrementValidatorSigningCounts(
-			beaconChain,
-			subComm.StakedValidators(),
-			state,
-			payable,
-			missing,
-		); err != nil {
-			return network.EmptyPayout, err
-		}
-		votingPower, err := lookupVotingPower(
-			parentE, &subComm,
-		)
-		if err != nil {
-			return network.EmptyPayout, err
-		}
-
-		allSignersShare := numeric.ZeroDec()
-		for j := range payable {
-			voter := votingPower.Voters[payable[j].BLSPublicKey]
-			if !voter.IsHarmonyNode {
-				voterShare := voter.OverallPercent
-				allSignersShare = allSignersShare.Add(voterShare)
-			}
-		}
-		for beaconMember := range payable {
-			// TODO Give out whatever leftover to the last voter/handle
-			// what to do about share of those that didn't sign
-			blsKey := payable[beaconMember].BLSPublicKey
-			voter := votingPower.Voters[blsKey]
-			if !voter.IsHarmonyNode {
-				snapshot, err := bc.ReadValidatorSnapshot(voter.EarningAccount)
-				if err != nil {
-					return network.EmptyPayout, err
-				}
-				due := defaultReward.Mul(
-					voter.OverallPercent.Quo(allSignersShare),
-				).RoundInt()
-				newRewards.Add(newRewards, due)
-
-				shares, err := lookupDelegatorShares(snapshot)
-				if err != nil {
-					return network.EmptyPayout, err
-				}
-				if err := state.AddReward(snapshot.Validator, due, shares); err != nil {
-					return network.EmptyPayout, err
-				}
-				beaconP = append(beaconP, reward.Payout{
-					ShardID:     shard.BeaconChainShardID,
-					Addr:        voter.EarningAccount,
-					NewlyEarned: due,
-					EarningKey:  voter.Identity,
-				})
-			}
-		}
-		utils.AnalysisEnd("accumulateRewardBeaconchainSelfPayout", nowEpoch, blockNow)
-
-		utils.AnalysisStart("accumulateRewardShardchainPayout", nowEpoch, blockNow)
->>>>>>> c052b4b3
 		// Handle rewards for shardchain
 		if cxLinks := header.CrossLinks(); len(cxLinks) > 0 {
 			utils.AnalysisStart("accumulateRewardShardchainPayout", nowEpoch, blockNow)
@@ -406,7 +339,7 @@
 		// Take care of my own beacon chain committee, _ is missing, for slashing
 		parentE, members, payable, missing, err := ballotResultBeaconchain(beaconChain, header)
 		if err != nil {
-			return network.EmptyPayout, err
+			return network.EmptyPayout, errors.Wrapf(err, "shard 0 block %d reward error with bitmap %x", header.Number(), header.LastCommitBitmap())
 		}
 		subComm := shard.Committee{shard.BeaconChainShardID, members}
 
