--- conflicted
+++ resolved
@@ -299,13 +299,7 @@
 	currentNode.Consensus.RegisterRndChannel(dRand.RndChannel)
 	currentNode.DRand = dRand
 
-<<<<<<< HEAD
-	// TODO: enable beacon chain sync
-	// TODO: fix bug that beacon chain override the shard chain in DB.
-	if consensus.ShardID != 0 {
-=======
 	if currentConsensus.ShardID != 0 {
->>>>>>> a38f4104
 		currentNode.AddBeaconChainDatabase(nodeConfig.BeaconDB)
 	}
 
