package main

import (
	"errors"
	"fmt"
	"sort"

	goversion "github.com/hashicorp/go-version"
	"github.com/pelletier/go-toml"

	"github.com/harmony-one/harmony/api/service/legacysync"
	harmonyconfig "github.com/harmony-one/harmony/internal/configs/harmony"
	nodeconfig "github.com/harmony-one/harmony/internal/configs/node"
)

const legacyConfigVersion = "1.0.4"

func doMigrations(confVersion string, confTree *toml.Tree) error {
	Ver, err := goversion.NewVersion(confVersion)
	if err != nil {
		return fmt.Errorf("invalid or missing config file version - '%s'", confVersion)
	}
	legacyVer, _ := goversion.NewVersion(legacyConfigVersion)
	migrationKey := confVersion
	if Ver.LessThan(legacyVer) {
		migrationKey = legacyConfigVersion
	}

	migration, found := migrations[migrationKey]

	// Version does not match any of the migration criteria
	if !found {
		return fmt.Errorf("unrecognized config version - %s", confVersion)
	}

	for confVersion != tomlConfigVersion {
		confTree = migration(confTree)
		confVersion = confTree.Get("Version").(string)
		migration = migrations[confVersion]
	}
	return nil
}

func migrateConf(confBytes []byte) (harmonyconfig.HarmonyConfig, string, error) {
	var (
		migratedFrom string
	)
	confTree, err := toml.LoadBytes(confBytes)
	if err != nil {
		return harmonyconfig.HarmonyConfig{}, "", fmt.Errorf("config file parse error - %s", err.Error())
	}
	confVersion, found := confTree.Get("Version").(string)
	if !found {
		return harmonyconfig.HarmonyConfig{}, "", errors.New("config file invalid - no version entry found")
	}
	migratedFrom = confVersion
	if confVersion != tomlConfigVersion {
		err = doMigrations(confVersion, confTree)
		if err != nil {
			return harmonyconfig.HarmonyConfig{}, "", err
		}
	}

	// At this point we must be at current config version so
	// we can safely unmarshal it
	var config harmonyconfig.HarmonyConfig
	if err := confTree.Unmarshal(&config); err != nil {
		return harmonyconfig.HarmonyConfig{}, "", err
	}
	return config, migratedFrom, nil
}

var (
	migrations = make(map[string]configMigrationFunc)
)

type configMigrationFunc func(*toml.Tree) *toml.Tree

func init() {
	migrations["1.0.4"] = func(confTree *toml.Tree) *toml.Tree {
		ntStr := confTree.Get("Network.NetworkType").(string)
		nt := parseNetworkType(ntStr)

		defDNSSyncConf := getDefaultDNSSyncConfig(nt)
		defSyncConfig := getDefaultSyncConfig(nt)

		// Legacy conf missing fields
		if confTree.Get("Sync") == nil {
			confTree.Set("Sync", defSyncConfig)
		}

		if confTree.Get("HTTP.RosettaPort") == nil {
			confTree.Set("HTTP.RosettaPort", defaultConfig.HTTP.RosettaPort)
		}

		if confTree.Get("RPCOpt.RateLimterEnabled") == nil {
			confTree.Set("RPCOpt.RateLimterEnabled", defaultConfig.RPCOpt.RateLimterEnabled)
		}

		if confTree.Get("RPCOpt.RequestsPerSecond") == nil {
			confTree.Set("RPCOpt.RequestsPerSecond", defaultConfig.RPCOpt.RequestsPerSecond)
		}

		if confTree.Get("P2P.IP") == nil {
			confTree.Set("P2P.IP", defaultConfig.P2P.IP)
		}

		if confTree.Get("Prometheus") == nil {
			if defaultConfig.Prometheus != nil {
				confTree.Set("Prometheus", *defaultConfig.Prometheus)
			}
		}

		zoneField := confTree.Get("Network.DNSZone")
		if zone, ok := zoneField.(string); ok {
			confTree.Set("DNSSync.Zone", zone)
		}

		portField := confTree.Get("Network.DNSPort")
		if p, ok := portField.(int64); ok {
			p = p - legacysync.SyncingPortDifference
			confTree.Set("DNSSync.Port", p)
		} else {
			confTree.Set("DNSSync.Port", nodeconfig.DefaultDNSPort)
		}

		syncingField := confTree.Get("Network.LegacySyncing")
		if syncing, ok := syncingField.(bool); ok {
			confTree.Set("DNSSync.LegacySyncing", syncing)
		}

		clientField := confTree.Get("Sync.LegacyClient")
		if client, ok := clientField.(bool); ok {
			confTree.Set("DNSSync.Client", client)
		} else {
			confTree.Set("DNSSync.Client", defDNSSyncConf.Client)
		}

		serverField := confTree.Get("Sync.LegacyServer")
		if server, ok := serverField.(bool); ok {
			confTree.Set("DNSSync.Server", server)
		} else {
			confTree.Set("DNSSync.Server", defDNSSyncConf.Client)
		}

		serverPort := defDNSSyncConf.ServerPort
		serverPortField := confTree.Get("Sync.LegacyServerPort")
		if port, ok := serverPortField.(int64); ok {
			serverPort = int(port)
		}
		confTree.Set("DNSSync.ServerPort", serverPort)

		downloaderEnabledField := confTree.Get("Sync.Downloader")
		if downloaderEnabled, ok := downloaderEnabledField.(bool); ok && downloaderEnabled {
			// If we enabled downloader previously, run stream sync protocol.
			confTree.Set("Sync.Enabled", true)
		}

		confTree.Set("Version", "2.0.0")
		return confTree
	}

	migrations["2.0.0"] = func(confTree *toml.Tree) *toml.Tree {
		// Legacy conf missing fields
		if confTree.Get("Log.VerbosePrints") == nil {
			confTree.Set("Log.VerbosePrints", defaultConfig.Log.VerbosePrints)
		}

		confTree.Set("Version", "2.1.0")
		return confTree
	}

	migrations["2.1.0"] = func(confTree *toml.Tree) *toml.Tree {
		// Legacy conf missing fields
		if confTree.Get("Pprof.Enabled") == nil {
			confTree.Set("Pprof.Enabled", true)
		}
		if confTree.Get("Pprof.Folder") == nil {
			confTree.Set("Pprof.Folder", defaultConfig.Pprof.Folder)
		}
		if confTree.Get("Pprof.ProfileNames") == nil {
			confTree.Set("Pprof.ProfileNames", defaultConfig.Pprof.ProfileNames)
		}
		if confTree.Get("Pprof.ProfileIntervals") == nil {
			confTree.Set("Pprof.ProfileIntervals", defaultConfig.Pprof.ProfileIntervals)
		}
		if confTree.Get("Pprof.ProfileDebugValues") == nil {
			confTree.Set("Pprof.ProfileDebugValues", defaultConfig.Pprof.ProfileDebugValues)
		}
		if confTree.Get("P2P.DiscConcurrency") == nil {
			confTree.Set("P2P.DiscConcurrency", defaultConfig.P2P.DiscConcurrency)
		}

		confTree.Set("Version", "2.2.0")
		return confTree
	}

	migrations["2.2.0"] = func(confTree *toml.Tree) *toml.Tree {
		if confTree.Get("HTTP.AuthPort") == nil {
			confTree.Set("HTTP.AuthPort", defaultConfig.HTTP.AuthPort)
		}

		confTree.Set("Version", "2.3.0")
		return confTree
	}

	migrations["2.3.0"] = func(confTree *toml.Tree) *toml.Tree {
		if confTree.Get("P2P.MaxConnsPerIP") == nil {
			confTree.Set("P2P.MaxConnsPerIP", defaultConfig.P2P.MaxConnsPerIP)
		}

		confTree.Set("Version", "2.4.0")
		return confTree
	}

	migrations["2.4.0"] = func(confTree *toml.Tree) *toml.Tree {
		if confTree.Get("WS.AuthPort") == nil {
			confTree.Set("WS.AuthPort", defaultConfig.WS.AuthPort)
		}

		confTree.Set("Version", "2.5.0")
		return confTree
	}

	migrations["2.5.0"] = func(confTree *toml.Tree) *toml.Tree {
		if confTree.Get("TxPool.AccountSlots") == nil {
			confTree.Set("TxPool.AccountSlots", defaultConfig.TxPool.AccountSlots)
		}

		confTree.Set("Version", "2.5.1")
		return confTree
	}

	migrations["2.5.1"] = func(confTree *toml.Tree) *toml.Tree {
		if confTree.Get("P2P.DisablePrivateIPScan") == nil {
			confTree.Set("P2P.DisablePrivateIPScan", defaultConfig.P2P.DisablePrivateIPScan)
		}

		confTree.Set("Version", "2.5.2")
		return confTree
	}

	migrations["2.5.2"] = func(confTree *toml.Tree) *toml.Tree {
		if confTree.Get("RPCOpt.EthRPCsEnabled") == nil {
			confTree.Set("RPCOpt.EthRPCsEnabled", defaultConfig.RPCOpt.EthRPCsEnabled)
		}

		if confTree.Get("RPCOpt.StakingRPCsEnabled") == nil {
			confTree.Set("RPCOpt.StakingRPCsEnabled", defaultConfig.RPCOpt.StakingRPCsEnabled)
		}

		if confTree.Get("RPCOpt.LegacyRPCsEnabled") == nil {
			confTree.Set("RPCOpt.LegacyRPCsEnabled", defaultConfig.RPCOpt.LegacyRPCsEnabled)
		}

		if confTree.Get("RPCOpt.RpcFilterFile") == nil {
			confTree.Set("RPCOpt.RpcFilterFile", defaultConfig.RPCOpt.RpcFilterFile)
		}

		confTree.Set("Version", "2.5.3")
		return confTree
	}
	migrations["2.5.3"] = func(confTree *toml.Tree) *toml.Tree {
		if confTree.Get("TxPool.AllowedTxsFile") == nil {
			confTree.Set("TxPool.AllowedTxsFile", defaultConfig.TxPool.AllowedTxsFile)
		}
		confTree.Set("Version", "2.5.4")
		return confTree
	}
	migrations["2.5.4"] = func(confTree *toml.Tree) *toml.Tree {
		if confTree.Get("TxPool.GlobalSlots") == nil {
			confTree.Set("TxPool.GlobalSlots", defaultConfig.TxPool.GlobalSlots)
		}
		confTree.Set("Version", "2.5.5")
		return confTree
	}
	migrations["2.5.5"] = func(confTree *toml.Tree) *toml.Tree {
		if confTree.Get("Log.Console") == nil {
			confTree.Set("Log.Console", defaultConfig.Log.Console)
		}
		confTree.Set("Version", "2.5.6")
		return confTree
	}
<<<<<<< HEAD

	migrations["2.5.6"] = func(confTree *toml.Tree) *toml.Tree {
		if confTree.Get("Sync.StagedSync") == nil {
			confTree.Set("Sync.StagedSync", defaultConfig.Sync.StagedSync)
=======
	migrations["2.5.6"] = func(confTree *toml.Tree) *toml.Tree {
		if confTree.Get("P2P.MaxPeers") == nil {
			confTree.Set("P2P.MaxPeers", defaultConfig.P2P.MaxPeers)
>>>>>>> c5a35d28
		}
		confTree.Set("Version", "2.5.7")
		return confTree
	}
<<<<<<< HEAD
=======

	// check that the latest version here is the same as in default.go
	largestKey := getNextVersion(migrations)
	if largestKey != tomlConfigVersion {
		panic(fmt.Sprintf("next migration value: %s, toml version: %s", largestKey, tomlConfigVersion))
	}
}

func getNextVersion(x map[string]configMigrationFunc) string {
	versionMap := make(map[string]interface{}, 1)
	versionMap["Version"] = "FakeVersion"
	tree, _ := toml.TreeFromMap(versionMap)

	// needs to be sorted in case the order is incorrect
	keys := make([]string, len(x))
	i := 0
	for k := range x {
		keys[i] = k
		i++
	}
	sort.Strings(keys)
	requiredFunc := x[keys[len(keys)-1]]
	tree = requiredFunc(tree)
	return tree.Get("Version").(string)
>>>>>>> c5a35d28
}<|MERGE_RESOLUTION|>--- conflicted
+++ resolved
@@ -274,6 +274,7 @@
 		confTree.Set("Version", "2.5.5")
 		return confTree
 	}
+
 	migrations["2.5.5"] = func(confTree *toml.Tree) *toml.Tree {
 		if confTree.Get("Log.Console") == nil {
 			confTree.Set("Log.Console", defaultConfig.Log.Console)
@@ -281,22 +282,13 @@
 		confTree.Set("Version", "2.5.6")
 		return confTree
 	}
-<<<<<<< HEAD
-
-	migrations["2.5.6"] = func(confTree *toml.Tree) *toml.Tree {
-		if confTree.Get("Sync.StagedSync") == nil {
-			confTree.Set("Sync.StagedSync", defaultConfig.Sync.StagedSync)
-=======
 	migrations["2.5.6"] = func(confTree *toml.Tree) *toml.Tree {
 		if confTree.Get("P2P.MaxPeers") == nil {
 			confTree.Set("P2P.MaxPeers", defaultConfig.P2P.MaxPeers)
->>>>>>> c5a35d28
 		}
 		confTree.Set("Version", "2.5.7")
 		return confTree
 	}
-<<<<<<< HEAD
-=======
 
 	// check that the latest version here is the same as in default.go
 	largestKey := getNextVersion(migrations)
@@ -321,5 +313,4 @@
 	requiredFunc := x[keys[len(keys)-1]]
 	tree = requiredFunc(tree)
 	return tree.Get("Version").(string)
->>>>>>> c5a35d28
 }