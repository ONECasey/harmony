package main

import (
	"fmt"
	"strconv"
	"strings"

	harmonyconfig "github.com/harmony-one/harmony/internal/configs/harmony"

	"github.com/harmony-one/harmony/api/service/legacysync"
	"github.com/harmony-one/harmony/internal/cli"
	nodeconfig "github.com/harmony-one/harmony/internal/configs/node"
	"github.com/spf13/cobra"
)

var (
	generalFlags = []cli.Flag{
		nodeTypeFlag,
		noStakingFlag,
		shardIDFlag,
		isArchiveFlag,
		isBeaconArchiveFlag,
		isOfflineFlag,
		dataDirFlag,

		legacyNodeTypeFlag,
		legacyIsStakingFlag,
		legacyShardIDFlag,
		legacyIsArchiveFlag,
		legacyDataDirFlag,

		taraceFlag,
	}

	dnsSyncFlags = []cli.Flag{
		dnsZoneFlag,
		dnsPortFlag,
		dnsServerPortFlag,
		dnsClientFlag,
		dnsServerFlag,

		syncLegacyClientFlag,
		syncLegacyServerFlag,
		legacyDNSZoneFlag,
		legacyDNSPortFlag,
		legacyDNSFlag,
	}

	networkFlags = []cli.Flag{
		networkTypeFlag,
		bootNodeFlag,
		legacyNetworkTypeFlag,
	}

	p2pFlags = []cli.Flag{
		p2pPortFlag,
		p2pIPFlag,
		p2pKeyFileFlag,
		p2pDHTDataStoreFlag,

		legacyKeyFileFlag,
	}

	httpFlags = []cli.Flag{
		httpEnabledFlag,
		httpRosettaEnabledFlag,
		httpIPFlag,
		httpPortFlag,
		httpRosettaPortFlag,
	}

	wsFlags = []cli.Flag{
		wsEnabledFlag,
		wsIPFlag,
		wsPortFlag,
	}

	rpcOptFlags = []cli.Flag{
		rpcDebugEnabledFlag,
		rpcRateLimiterEnabledFlag,
		rpcRateLimitFlag,
	}

	blsFlags = append(newBLSFlags, legacyBLSFlags...)

	newBLSFlags = []cli.Flag{
		blsDirFlag,
		blsKeyFilesFlag,
		maxBLSKeyFilesFlag,
		passEnabledFlag,
		passSrcTypeFlag,
		passSrcFileFlag,
		passSaveFlag,
		kmsEnabledFlag,
		kmsConfigSrcTypeFlag,
		kmsConfigFileFlag,
	}

	legacyBLSFlags = []cli.Flag{
		legacyBLSKeyFileFlag,
		legacyBLSFolderFlag,
		legacyBLSKeysPerNodeFlag,
		legacyBLSPassFlag,
		legacyBLSPersistPassFlag,
		legacyKMSConfigSourceFlag,
	}

	consensusFlags = append(consensusValidFlags, consensusInvalidFlags...)

	// consensusValidFlags are flags that are effective
	consensusValidFlags = []cli.Flag{
		consensusMinPeersFlag,
		consensusAggregateSigFlag,
		legacyConsensusMinPeersFlag,
	}

	// consensusInvalidFlags are flags that are no longer effective
	consensusInvalidFlags = []cli.Flag{
		legacyDelayCommitFlag,
		legacyBlockTimeFlag,
	}

	txPoolFlags = []cli.Flag{
		tpBlacklistFileFlag,
		legacyTPBlacklistFileFlag,
	}

	pprofFlags = []cli.Flag{
		pprofEnabledFlag,
		pprofListenAddrFlag,
	}

	logFlags = []cli.Flag{
		logFolderFlag,
		logRotateSizeFlag,
		logFileNameFlag,
		logContextIPFlag,
		logContextPortFlag,
		logVerbosityFlag,
		logVerbosePrintsFlag,
		legacyVerbosityFlag,

		legacyLogFolderFlag,
		legacyLogRotateSizeFlag,
	}

	sysFlags = []cli.Flag{
		sysNtpServerFlag,
	}

	devnetFlags = append(newDevnetFlags, legacyDevnetFlags...)

	newDevnetFlags = []cli.Flag{
		devnetNumShardsFlag,
		devnetShardSizeFlag,
		devnetHmyNodeSizeFlag,
	}

	legacyDevnetFlags = []cli.Flag{
		legacyDevnetNumShardsFlag,
		legacyDevnetShardSizeFlag,
		legacyDevnetHmyNodeSizeFlag,
	}

	revertFlags = append(newRevertFlags, legacyRevertFlags...)

	newRevertFlags = []cli.Flag{
		revertBeaconFlag,
		revertToFlag,
		revertBeforeFlag,
	}

	legacyRevertFlags = []cli.Flag{
		legacyRevertBeaconFlag,
		legacyRevertBeforeFlag,
		legacyRevertToFlag,
	}

	// legacyMiscFlags are legacy flags that cannot be categorized to a single category.
	legacyMiscFlags = []cli.Flag{
		legacyPortFlag,
		legacyIPFlag,
		legacyPublicRPCFlag,
		legacyWebHookConfigFlag,
		legacyTPBroadcastInvalidTxFlag,
	}

	prometheusFlags = []cli.Flag{
		prometheusEnabledFlag,
		prometheusIPFlag,
		prometheusPortFlag,
		prometheusGatewayFlag,
		prometheusEnablePushFlag,
	}

	syncFlags = []cli.Flag{
		syncStreamEnabledFlag,
		syncDownloaderFlag,
		syncConcurrencyFlag,
		syncMinPeersFlag,
		syncInitStreamsFlag,
		syncDiscSoftLowFlag,
		syncDiscHardLowFlag,
		syncDiscHighFlag,
		syncDiscBatchFlag,
	}
)

var (
	nodeTypeFlag = cli.StringFlag{
		Name:     "run",
		Usage:    "run node type (validator, explorer)",
		DefValue: defaultConfig.General.NodeType,
	}
	// TODO: Can we rename the legacy to internal?
	noStakingFlag = cli.BoolFlag{
		Name:     "run.legacy",
		Usage:    "whether to run node in legacy mode",
		DefValue: defaultConfig.General.NoStaking,
	}
	shardIDFlag = cli.IntFlag{
		Name:     "run.shard",
		Usage:    "run node on the given shard ID (-1 automatically configured by BLS keys)",
		DefValue: defaultConfig.General.ShardID,
	}
	isArchiveFlag = cli.BoolFlag{
		Name:     "run.archive",
		Usage:    "run shard chain in archive mode",
		DefValue: defaultConfig.General.IsArchival,
	}
	isBeaconArchiveFlag = cli.BoolFlag{
		Name:     "run.beacon-archive",
		Usage:    "run beacon chain in archive mode",
		DefValue: defaultConfig.General.IsBeaconArchival,
	}
	isOfflineFlag = cli.BoolFlag{
		Name:     "run.offline",
		Usage:    "run node in offline mode",
		DefValue: defaultConfig.General.IsOffline,
	}
	isBackupFlag = cli.BoolFlag{
		Name:     "run.backup",
		Usage:    "run node in backup mode",
		DefValue: defaultConfig.General.IsBackup,
	}
	dataDirFlag = cli.StringFlag{
		Name:     "datadir",
		Usage:    "directory of chain database",
		DefValue: defaultConfig.General.DataDir,
	}
	legacyNodeTypeFlag = cli.StringFlag{
		Name:       "node_type",
		Usage:      "run node type (validator, explorer)",
		DefValue:   defaultConfig.General.NodeType,
		Deprecated: "use --run",
	}
	legacyIsStakingFlag = cli.BoolFlag{
		Name:       "staking",
		Usage:      "whether to run node in staking mode",
		DefValue:   !defaultConfig.General.NoStaking,
		Deprecated: "use --run.legacy to run in legacy mode",
	}
	legacyShardIDFlag = cli.IntFlag{
		Name:       "shard_id",
		Usage:      "the shard ID of this node",
		DefValue:   defaultConfig.General.ShardID,
		Deprecated: "use --run.shard",
	}
	legacyIsArchiveFlag = cli.BoolFlag{
		Name:       "is_archival",
		Usage:      "false will enable cached state pruning",
		DefValue:   defaultConfig.General.IsArchival,
		Deprecated: "use --run.archive",
	}
	legacyDataDirFlag = cli.StringFlag{
		Name:       "db_dir",
		Usage:      "blockchain database directory",
		DefValue:   defaultConfig.General.DataDir,
		Deprecated: "use --datadir",
	}

	taraceFlag = cli.BoolFlag{
		Name:     "tracing",
		Usage:    "indicates if full transaction tracing should be enabled",
		DefValue: defaultConfig.General.TraceEnable,
	}
)

func getRootFlags() []cli.Flag {
	var flags []cli.Flag

	flags = append(flags, versionFlag)
	flags = append(flags, configFlag)
	flags = append(flags, generalFlags...)
	flags = append(flags, networkFlags...)
	flags = append(flags, dnsSyncFlags...)
	flags = append(flags, p2pFlags...)
	flags = append(flags, httpFlags...)
	flags = append(flags, wsFlags...)
	flags = append(flags, rpcOptFlags...)
	flags = append(flags, blsFlags...)
	flags = append(flags, consensusFlags...)
	flags = append(flags, txPoolFlags...)
	flags = append(flags, pprofFlags...)
	flags = append(flags, logFlags...)
	flags = append(flags, sysFlags...)
	flags = append(flags, devnetFlags...)
	flags = append(flags, revertFlags...)
	flags = append(flags, legacyMiscFlags...)
	flags = append(flags, prometheusFlags...)
	flags = append(flags, syncFlags...)

	return flags
}

func applyGeneralFlags(cmd *cobra.Command, config *harmonyconfig.HarmonyConfig) {
	if cli.IsFlagChanged(cmd, nodeTypeFlag) {
		config.General.NodeType = cli.GetStringFlagValue(cmd, nodeTypeFlag)
	} else if cli.IsFlagChanged(cmd, legacyNodeTypeFlag) {
		config.General.NodeType = cli.GetStringFlagValue(cmd, legacyNodeTypeFlag)
	}

	if config.General.NodeType == nodeTypeExplorer {
		config.General.IsArchival = true
	}

	if cli.IsFlagChanged(cmd, shardIDFlag) {
		config.General.ShardID = cli.GetIntFlagValue(cmd, shardIDFlag)
	} else if cli.IsFlagChanged(cmd, legacyShardIDFlag) {
		config.General.ShardID = cli.GetIntFlagValue(cmd, legacyShardIDFlag)
	}

	if cli.IsFlagChanged(cmd, noStakingFlag) {
		config.General.NoStaking = cli.GetBoolFlagValue(cmd, noStakingFlag)
	} else if cli.IsFlagChanged(cmd, legacyIsStakingFlag) {
		config.General.NoStaking = !cli.GetBoolFlagValue(cmd, legacyIsStakingFlag)
	}

	if cli.IsFlagChanged(cmd, isArchiveFlag) {
		config.General.IsArchival = cli.GetBoolFlagValue(cmd, isArchiveFlag)
	} else if cli.IsFlagChanged(cmd, legacyIsArchiveFlag) {
		config.General.IsArchival = cli.GetBoolFlagValue(cmd, legacyIsArchiveFlag)
	}

	if cli.IsFlagChanged(cmd, isBeaconArchiveFlag) {
		config.General.IsBeaconArchival = cli.GetBoolFlagValue(cmd, isBeaconArchiveFlag)
	}

	if cli.IsFlagChanged(cmd, dataDirFlag) {
		config.General.DataDir = cli.GetStringFlagValue(cmd, dataDirFlag)
	} else if cli.IsFlagChanged(cmd, legacyDataDirFlag) {
		config.General.DataDir = cli.GetStringFlagValue(cmd, legacyDataDirFlag)
	}

	if cli.IsFlagChanged(cmd, isOfflineFlag) {
		config.General.IsOffline = cli.GetBoolFlagValue(cmd, isOfflineFlag)
	}

<<<<<<< HEAD
	if cli.IsFlagChanged(cmd, taraceFlag) {
		config.General.TraceEnable = cli.GetBoolFlagValue(cmd, taraceFlag)
=======
	if cli.IsFlagChanged(cmd, isBackupFlag) {
		config.General.IsBackup = cli.GetBoolFlagValue(cmd, isBackupFlag)
>>>>>>> 7b0f6ac8
	}
}

// network flags
var (
	networkTypeFlag = cli.StringFlag{
		Name:      "network",
		Shorthand: "n",
		DefValue:  "mainnet",
		Usage:     "network to join (mainnet, testnet, pangaea, localnet, partner, stressnet, devnet)",
	}
	bootNodeFlag = cli.StringSliceFlag{
		Name:  "bootnodes",
		Usage: "a list of bootnode multiaddress (delimited by ,)",
	}
	legacyDNSZoneFlag = cli.StringFlag{
		Name:       "dns_zone",
		Usage:      "use peers from the zone for state syncing",
		Deprecated: "use --dns.zone",
	}
	legacyNetworkTypeFlag = cli.StringFlag{
		Name:       "network_type",
		Usage:      "network to join (mainnet, testnet, pangaea, localnet, partner, stressnet, devnet)",
		Deprecated: "use --network",
	}
)

// DNSSync flags
var (
	legacyDNSPortFlag = cli.IntFlag{
		Name:       "dns_port",
		Usage:      "port of dns node",
		Deprecated: "use --dns.port",
	}
	legacyDNSFlag = cli.BoolFlag{
		Name:       "dns",
		DefValue:   true,
		Hidden:     true,
		Usage:      "use dns for syncing",
		Deprecated: "only set to false to use self discovered peers for syncing",
	}
	dnsZoneFlag = cli.StringFlag{
		Name:  "dns.zone",
		Usage: "use customized peers from the zone for state syncing",
	}
	dnsPortFlag = cli.IntFlag{
		Name:     "dns.port",
		DefValue: nodeconfig.DefaultDNSPort,
		Usage:    "dns sync remote server port",
	}
	dnsServerPortFlag = cli.IntFlag{
		Name:     "dns.server-port",
		DefValue: nodeconfig.DefaultDNSPort,
		Usage:    "dns sync local server port",
	}
	syncLegacyClientFlag = cli.BoolFlag{
		Name:       "sync.legacy.client",
		Usage:      "Enable the legacy centralized sync service for block synchronization",
		Hidden:     true,
		DefValue:   false,
		Deprecated: "use dns.client instead",
	}
	dnsClientFlag = cli.BoolFlag{
		Name:     "dns.client",
		Usage:    "Enable the legacy centralized sync service for block synchronization",
		Hidden:   true,
		DefValue: false,
	}
	syncLegacyServerFlag = cli.BoolFlag{
		Name:       "sync.legacy.server",
		Usage:      "Enable the gRPC sync server for backward compatibility",
		Hidden:     true,
		DefValue:   true,
		Deprecated: "use dns.server instead",
	}
	dnsServerFlag = cli.BoolFlag{
		Name:     "dns.server",
		Usage:    "Enable the gRPC sync server for backward compatibility",
		Hidden:   true,
		DefValue: true,
	}
)

func getNetworkType(cmd *cobra.Command) nodeconfig.NetworkType {
	var raw string

	if cli.IsFlagChanged(cmd, networkTypeFlag) {
		raw = cli.GetStringFlagValue(cmd, networkTypeFlag)
	} else if cli.IsFlagChanged(cmd, legacyNetworkTypeFlag) {
		raw = cli.GetStringFlagValue(cmd, legacyNetworkTypeFlag)
	} else {
		raw = defaultConfig.Network.NetworkType
	}
	return parseNetworkType(raw)
}

func applyDNSSyncFlags(cmd *cobra.Command, cfg *harmonyconfig.HarmonyConfig) {
	if cli.IsFlagChanged(cmd, dnsZoneFlag) {
		cfg.DNSSync.Zone = cli.GetStringFlagValue(cmd, dnsZoneFlag)
	} else if cli.IsFlagChanged(cmd, legacyDNSZoneFlag) {
		cfg.DNSSync.Zone = cli.GetStringFlagValue(cmd, legacyDNSZoneFlag)
	} else if cli.IsFlagChanged(cmd, legacyDNSFlag) {
		val := cli.GetBoolFlagValue(cmd, legacyDNSFlag)
		if !val {
			cfg.DNSSync.LegacySyncing = true
		}
	}

	if cli.IsFlagChanged(cmd, dnsPortFlag) {
		cfg.DNSSync.Port = cli.GetIntFlagValue(cmd, dnsPortFlag)
	} else if cli.IsFlagChanged(cmd, legacyDNSPortFlag) {
		cfg.DNSSync.Port = cli.GetIntFlagValue(cmd, legacyDNSPortFlag)
	}

	if cli.IsFlagChanged(cmd, syncLegacyServerFlag) {
		cfg.DNSSync.Server = cli.GetBoolFlagValue(cmd, syncLegacyServerFlag)
	} else if cli.IsFlagChanged(cmd, dnsServerFlag) {
		cfg.DNSSync.Server = cli.GetBoolFlagValue(cmd, syncLegacyServerFlag)
	}

	if cli.IsFlagChanged(cmd, syncLegacyClientFlag) {
		cfg.DNSSync.Client = cli.GetBoolFlagValue(cmd, syncLegacyClientFlag)
	} else if cli.IsFlagChanged(cmd, dnsClientFlag) {
		cfg.DNSSync.Client = cli.GetBoolFlagValue(cmd, dnsClientFlag)
	}

	if cli.IsFlagChanged(cmd, dnsServerPortFlag) {
		cfg.DNSSync.ServerPort = cli.GetIntFlagValue(cmd, dnsServerPortFlag)
	}

}

func applyNetworkFlags(cmd *cobra.Command, cfg *harmonyconfig.HarmonyConfig) {
	if cli.IsFlagChanged(cmd, bootNodeFlag) {
		cfg.Network.BootNodes = cli.GetStringSliceFlagValue(cmd, bootNodeFlag)
	}
}

// p2p flags
var (
	p2pPortFlag = cli.IntFlag{
		Name:     "p2p.port",
		Usage:    "port to listen for p2p protocols",
		DefValue: defaultConfig.P2P.Port,
	}
	p2pIPFlag = cli.StringFlag{
		Name:     "p2p.ip",
		Usage:    "ip to listen for p2p protocols",
		DefValue: defaultConfig.P2P.IP,
	}
	p2pKeyFileFlag = cli.StringFlag{
		Name:     "p2p.keyfile",
		Usage:    "the p2p key file of the harmony node",
		DefValue: defaultConfig.P2P.KeyFile,
	}
	p2pDHTDataStoreFlag = cli.StringFlag{
		Name:     "p2p.dht.datastore",
		Usage:    "the datastore file to persist the dht routing table",
		DefValue: "",
		Hidden:   true,
	}
	legacyKeyFileFlag = cli.StringFlag{
		Name:       "key",
		Usage:      "the p2p key file of the harmony node",
		DefValue:   defaultConfig.P2P.KeyFile,
		Deprecated: "use --p2p.keyfile",
	}
)

func applyP2PFlags(cmd *cobra.Command, config *harmonyconfig.HarmonyConfig) {
	if cli.IsFlagChanged(cmd, p2pPortFlag) {
		config.P2P.Port = cli.GetIntFlagValue(cmd, p2pPortFlag)
	}
	if cli.IsFlagChanged(cmd, p2pIPFlag) {
		config.P2P.IP = cli.GetStringFlagValue(cmd, p2pIPFlag)
	}
	if config.General.IsOffline {
		config.P2P.IP = nodeconfig.DefaultLocalListenIP
	}

	if cli.IsFlagChanged(cmd, p2pKeyFileFlag) {
		config.P2P.KeyFile = cli.GetStringFlagValue(cmd, p2pKeyFileFlag)
	} else if cli.IsFlagChanged(cmd, legacyKeyFileFlag) {
		config.P2P.KeyFile = cli.GetStringFlagValue(cmd, legacyKeyFileFlag)
	}

	if cli.IsFlagChanged(cmd, p2pDHTDataStoreFlag) {
		ds := cli.GetStringFlagValue(cmd, p2pDHTDataStoreFlag)
		config.P2P.DHTDataStore = &ds
	}
}

// http flags
var (
	httpEnabledFlag = cli.BoolFlag{
		Name:     "http",
		Usage:    "enable HTTP / RPC requests",
		DefValue: defaultConfig.HTTP.Enabled,
	}
	httpIPFlag = cli.StringFlag{
		Name:     "http.ip",
		Usage:    "ip address to listen for RPC calls. Use 0.0.0.0 for public endpoint",
		DefValue: defaultConfig.HTTP.IP,
	}
	httpPortFlag = cli.IntFlag{
		Name:     "http.port",
		Usage:    "rpc port to listen for HTTP requests",
		DefValue: defaultConfig.HTTP.Port,
	}
	httpRosettaEnabledFlag = cli.BoolFlag{
		Name:     "http.rosetta",
		Usage:    "enable HTTP / Rosetta requests",
		DefValue: defaultConfig.HTTP.RosettaEnabled,
	}
	httpRosettaPortFlag = cli.IntFlag{
		Name:     "http.rosetta.port",
		Usage:    "rosetta port to listen for HTTP requests",
		DefValue: defaultConfig.HTTP.RosettaPort,
	}
)

func applyHTTPFlags(cmd *cobra.Command, config *harmonyconfig.HarmonyConfig) {
	var isRPCSpecified, isRosettaSpecified bool

	if cli.IsFlagChanged(cmd, httpIPFlag) {
		config.HTTP.IP = cli.GetStringFlagValue(cmd, httpIPFlag)
		isRPCSpecified = true
	}

	if cli.IsFlagChanged(cmd, httpPortFlag) {
		config.HTTP.Port = cli.GetIntFlagValue(cmd, httpPortFlag)
		isRPCSpecified = true
	}

	if cli.IsFlagChanged(cmd, httpRosettaPortFlag) {
		config.HTTP.RosettaPort = cli.GetIntFlagValue(cmd, httpRosettaPortFlag)
		isRosettaSpecified = true
	}

	if cli.IsFlagChanged(cmd, httpRosettaEnabledFlag) {
		config.HTTP.RosettaEnabled = cli.GetBoolFlagValue(cmd, httpRosettaEnabledFlag)
	} else if isRosettaSpecified {
		config.HTTP.RosettaEnabled = true
	}

	if cli.IsFlagChanged(cmd, httpEnabledFlag) {
		config.HTTP.Enabled = cli.GetBoolFlagValue(cmd, httpEnabledFlag)
	} else if isRPCSpecified {
		config.HTTP.Enabled = true
	}

}

// ws flags
var (
	wsEnabledFlag = cli.BoolFlag{
		Name:     "ws",
		Usage:    "enable websocket endpoint",
		DefValue: defaultConfig.WS.Enabled,
	}
	wsIPFlag = cli.StringFlag{
		Name:     "ws.ip",
		Usage:    "ip endpoint for websocket. Use 0.0.0.0 for public endpoint",
		DefValue: defaultConfig.WS.IP,
	}
	wsPortFlag = cli.IntFlag{
		Name:     "ws.port",
		Usage:    "port for websocket endpoint",
		DefValue: defaultConfig.WS.Port,
	}
)

func applyWSFlags(cmd *cobra.Command, config *harmonyconfig.HarmonyConfig) {
	if cli.IsFlagChanged(cmd, wsEnabledFlag) {
		config.WS.Enabled = cli.GetBoolFlagValue(cmd, wsEnabledFlag)
	}
	if cli.IsFlagChanged(cmd, wsIPFlag) {
		config.WS.IP = cli.GetStringFlagValue(cmd, wsIPFlag)
	}
	if cli.IsFlagChanged(cmd, wsPortFlag) {
		config.WS.Port = cli.GetIntFlagValue(cmd, wsPortFlag)
	}
}

// rpc opt flags
var (
	rpcDebugEnabledFlag = cli.BoolFlag{
		Name:     "rpc.debug",
		Usage:    "enable private debug apis",
		DefValue: defaultConfig.RPCOpt.DebugEnabled,
		Hidden:   true,
	}

	rpcRateLimiterEnabledFlag = cli.BoolFlag{
		Name:     "rpc.ratelimiter",
		Usage:    "enable rate limiter for RPCs",
		DefValue: defaultConfig.RPCOpt.RateLimterEnabled,
	}

	rpcRateLimitFlag = cli.IntFlag{
		Name:     "rpc.ratelimit",
		Usage:    "the number of requests per second for RPCs",
		DefValue: defaultConfig.RPCOpt.RequestsPerSecond,
	}
)

func applyRPCOptFlags(cmd *cobra.Command, config *harmonyconfig.HarmonyConfig) {
	if cli.IsFlagChanged(cmd, rpcDebugEnabledFlag) {
		config.RPCOpt.DebugEnabled = cli.GetBoolFlagValue(cmd, rpcDebugEnabledFlag)
	}
	if cli.IsFlagChanged(cmd, rpcRateLimiterEnabledFlag) {
		config.RPCOpt.RateLimterEnabled = cli.GetBoolFlagValue(cmd, rpcRateLimiterEnabledFlag)
	}
	if cli.IsFlagChanged(cmd, rpcRateLimitFlag) {
		config.RPCOpt.RequestsPerSecond = cli.GetIntFlagValue(cmd, rpcRateLimitFlag)
	}

}

// bls flags
var (
	blsDirFlag = cli.StringFlag{
		Name:     "bls.dir",
		Usage:    "directory for BLS keys",
		DefValue: defaultConfig.BLSKeys.KeyDir,
	}
	blsKeyFilesFlag = cli.StringSliceFlag{
		Name:     "bls.keys",
		Usage:    "a list of BLS key files (separated by ,)",
		DefValue: defaultConfig.BLSKeys.KeyFiles,
	}
	// TODO: shall we move this to a hard coded parameter?
	maxBLSKeyFilesFlag = cli.IntFlag{
		Name:     "bls.maxkeys",
		Usage:    "maximum number of BLS keys for a node",
		DefValue: defaultConfig.BLSKeys.MaxKeys,
		Hidden:   true,
	}
	passEnabledFlag = cli.BoolFlag{
		Name:     "bls.pass",
		Usage:    "enable BLS key decryption with passphrase",
		DefValue: defaultConfig.BLSKeys.PassEnabled,
	}
	passSrcTypeFlag = cli.StringFlag{
		Name:     "bls.pass.src",
		Usage:    "source for BLS passphrase (auto, file, prompt)",
		DefValue: defaultConfig.BLSKeys.PassSrcType,
	}
	passSrcFileFlag = cli.StringFlag{
		Name:     "bls.pass.file",
		Usage:    "the pass file used for BLS decryption. If specified, this pass file will be used for all BLS keys",
		DefValue: defaultConfig.BLSKeys.PassFile,
	}
	passSaveFlag = cli.BoolFlag{
		Name:     "bls.pass.save",
		Usage:    "after input the BLS passphrase from console, whether to persist the input passphrases in .pass file",
		DefValue: defaultConfig.BLSKeys.SavePassphrase,
	}
	kmsEnabledFlag = cli.BoolFlag{
		Name:     "bls.kms",
		Usage:    "enable BLS key decryption with AWS KMS service",
		DefValue: defaultConfig.BLSKeys.KMSEnabled,
	}
	kmsConfigSrcTypeFlag = cli.StringFlag{
		Name:     "bls.kms.src",
		Usage:    "the AWS config source (region and credentials) for KMS service (shared, prompt, file)",
		DefValue: defaultConfig.BLSKeys.KMSConfigSrcType,
	}
	kmsConfigFileFlag = cli.StringFlag{
		Name:     "bls.kms.config",
		Usage:    "json config file for KMS service (region and credentials)",
		DefValue: defaultConfig.BLSKeys.KMSConfigFile,
	}
	legacyBLSKeyFileFlag = cli.StringSliceFlag{
		Name:       "blskey_file",
		Usage:      "The encrypted file of bls serialized private key by passphrase.",
		DefValue:   defaultConfig.BLSKeys.KeyFiles,
		Deprecated: "use --bls.keys",
	}
	legacyBLSFolderFlag = cli.StringFlag{
		Name:       "blsfolder",
		Usage:      "The folder that stores the bls keys and corresponding passphrases; e.g. <blskey>.key and <blskey>.pass; all bls keys mapped to same shard",
		DefValue:   defaultConfig.BLSKeys.KeyDir,
		Deprecated: "use --bls.dir",
	}
	legacyBLSKeysPerNodeFlag = cli.IntFlag{
		Name:       "max_bls_keys_per_node",
		Usage:      "Maximum number of bls keys allowed per node",
		DefValue:   defaultConfig.BLSKeys.MaxKeys,
		Deprecated: "use --bls.maxkeys",
	}
	legacyBLSPassFlag = cli.StringFlag{
		Name:       "blspass",
		Usage:      "The source for bls passphrases. (default, stdin, no-prompt, prompt, file:$PASS_FILE, none)",
		DefValue:   "default",
		Deprecated: "use --bls.pass, --bls.pass.src, --bls.pass.file",
	}
	legacyBLSPersistPassFlag = cli.BoolFlag{
		Name:       "save-passphrase",
		Usage:      "Whether the prompt passphrase is saved after prompt.",
		DefValue:   defaultConfig.BLSKeys.SavePassphrase,
		Deprecated: "use --bls.pass.save",
	}
	legacyKMSConfigSourceFlag = cli.StringFlag{
		Name:       "aws-config-source",
		Usage:      "The source for aws config. (default, prompt, file:$CONFIG_FILE, none)",
		DefValue:   "default",
		Deprecated: "use --bls.kms, --bls.kms.src, --bls.kms.config",
	}
)

func applyBLSFlags(cmd *cobra.Command, config *harmonyconfig.HarmonyConfig) {
	if cli.IsFlagChanged(cmd, blsDirFlag) {
		config.BLSKeys.KeyDir = cli.GetStringFlagValue(cmd, blsDirFlag)
	} else if cli.IsFlagChanged(cmd, legacyBLSFolderFlag) {
		config.BLSKeys.KeyDir = cli.GetStringFlagValue(cmd, legacyBLSFolderFlag)
	}

	if cli.IsFlagChanged(cmd, blsKeyFilesFlag) {
		config.BLSKeys.KeyFiles = cli.GetStringSliceFlagValue(cmd, blsKeyFilesFlag)
	} else if cli.IsFlagChanged(cmd, legacyBLSKeyFileFlag) {
		config.BLSKeys.KeyFiles = cli.GetStringSliceFlagValue(cmd, legacyBLSKeyFileFlag)
	}

	if cli.IsFlagChanged(cmd, maxBLSKeyFilesFlag) {
		config.BLSKeys.MaxKeys = cli.GetIntFlagValue(cmd, maxBLSKeyFilesFlag)
	} else if cli.IsFlagChanged(cmd, legacyBLSKeysPerNodeFlag) {
		config.BLSKeys.MaxKeys = cli.GetIntFlagValue(cmd, legacyBLSKeysPerNodeFlag)
	}

	if cli.HasFlagsChanged(cmd, newBLSFlags) {
		applyBLSPassFlags(cmd, config)
		applyKMSFlags(cmd, config)
	} else if cli.HasFlagsChanged(cmd, legacyBLSFlags) {
		applyLegacyBLSPassFlags(cmd, config)
		applyLegacyKMSFlags(cmd, config)
	}
}

func applyBLSPassFlags(cmd *cobra.Command, config *harmonyconfig.HarmonyConfig) {
	var passFileSpecified bool

	if cli.IsFlagChanged(cmd, passEnabledFlag) {
		config.BLSKeys.PassEnabled = cli.GetBoolFlagValue(cmd, passEnabledFlag)
	}
	if cli.IsFlagChanged(cmd, passSrcFileFlag) {
		config.BLSKeys.PassFile = cli.GetStringFlagValue(cmd, passSrcFileFlag)
		passFileSpecified = true
	}
	if cli.IsFlagChanged(cmd, passSaveFlag) {
		config.BLSKeys.SavePassphrase = cli.GetBoolFlagValue(cmd, passSaveFlag)
	}
	if cli.IsFlagChanged(cmd, passSrcTypeFlag) {
		config.BLSKeys.PassSrcType = cli.GetStringFlagValue(cmd, passSrcTypeFlag)
	} else if passFileSpecified {
		config.BLSKeys.PassSrcType = blsPassTypeFile
	}
}

func applyKMSFlags(cmd *cobra.Command, config *harmonyconfig.HarmonyConfig) {
	var fileSpecified bool

	if cli.IsFlagChanged(cmd, kmsEnabledFlag) {
		config.BLSKeys.KMSEnabled = cli.GetBoolFlagValue(cmd, kmsEnabledFlag)
	}
	if cli.IsFlagChanged(cmd, kmsConfigFileFlag) {
		config.BLSKeys.KMSConfigFile = cli.GetStringFlagValue(cmd, kmsConfigFileFlag)
		fileSpecified = true
	}
	if cli.IsFlagChanged(cmd, kmsConfigSrcTypeFlag) {
		config.BLSKeys.KMSConfigSrcType = cli.GetStringFlagValue(cmd, kmsConfigSrcTypeFlag)
	} else if fileSpecified {
		config.BLSKeys.KMSConfigSrcType = blsPassTypeFile
	}
}

func applyLegacyBLSPassFlags(cmd *cobra.Command, config *harmonyconfig.HarmonyConfig) {
	if cli.IsFlagChanged(cmd, legacyBLSPassFlag) {
		val := cli.GetStringFlagValue(cmd, legacyBLSPassFlag)
		legacyApplyBLSPassVal(val, config)
	}
	if cli.IsFlagChanged(cmd, legacyBLSPersistPassFlag) {
		config.BLSKeys.SavePassphrase = cli.GetBoolFlagValue(cmd, legacyBLSPersistPassFlag)
	}
}

func applyLegacyKMSFlags(cmd *cobra.Command, config *harmonyconfig.HarmonyConfig) {
	if cli.IsFlagChanged(cmd, legacyKMSConfigSourceFlag) {
		val := cli.GetStringFlagValue(cmd, legacyKMSConfigSourceFlag)
		legacyApplyKMSSourceVal(val, config)
	}
}

func legacyApplyBLSPassVal(src string, config *harmonyconfig.HarmonyConfig) {
	methodArgs := strings.SplitN(src, ":", 2)
	method := methodArgs[0]

	switch method {
	case legacyBLSPassTypeDefault, legacyBLSPassTypeStdin:
		config.BLSKeys.PassSrcType = blsPassTypeAuto
	case legacyBLSPassTypeStatic:
		config.BLSKeys.PassSrcType = blsPassTypeFile
		if len(methodArgs) >= 2 {
			config.BLSKeys.PassFile = methodArgs[1]
		}
	case legacyBLSPassTypeDynamic:
		config.BLSKeys.PassSrcType = blsPassTypePrompt
	case legacyBLSPassTypePrompt:
		config.BLSKeys.PassSrcType = blsPassTypePrompt
	case legacyBLSPassTypeNone:
		config.BLSKeys.PassEnabled = false
	}
}

func legacyApplyKMSSourceVal(src string, config *harmonyconfig.HarmonyConfig) {
	methodArgs := strings.SplitN(src, ":", 2)
	method := methodArgs[0]

	switch method {
	case legacyBLSKmsTypeDefault:
		config.BLSKeys.KMSConfigSrcType = kmsConfigTypeShared
	case legacyBLSKmsTypePrompt:
		config.BLSKeys.KMSConfigSrcType = kmsConfigTypePrompt
	case legacyBLSKmsTypeFile:
		config.BLSKeys.KMSConfigSrcType = kmsConfigTypeFile
		if len(methodArgs) >= 2 {
			config.BLSKeys.KMSConfigFile = methodArgs[1]
		}
	case legacyBLSKmsTypeNone:
		config.BLSKeys.KMSEnabled = false
	}
}

// consensus flags
var (
	consensusMinPeersFlag = cli.IntFlag{
		Name:     "consensus.min-peers",
		Usage:    "minimal number of peers in shard",
		DefValue: defaultConsensusConfig.MinPeers,
		Hidden:   true,
	}
	consensusAggregateSigFlag = cli.BoolFlag{
		Name:     "consensus.aggregate-sig",
		Usage:    "(multi-key) aggregate bls signatures before sending",
		DefValue: defaultConsensusConfig.AggregateSig,
	}
	legacyDelayCommitFlag = cli.StringFlag{
		Name:       "delay_commit",
		Usage:      "how long to delay sending commit messages in consensus, ex: 500ms, 1s",
		Deprecated: "flag delay_commit is no longer effective",
	}
	legacyBlockTimeFlag = cli.IntFlag{
		Name:       "block_period",
		Usage:      "how long in second the leader waits to propose a new block",
		DefValue:   5,
		Deprecated: "flag block_period is no longer effective",
	}
	legacyConsensusMinPeersFlag = cli.IntFlag{
		Name:     "min_peers",
		Usage:    "Minimal number of Peers in shard",
		DefValue: defaultConsensusConfig.MinPeers,
		Hidden:   true,
	}
)

func applyConsensusFlags(cmd *cobra.Command, config *harmonyconfig.HarmonyConfig) {
	if config.Consensus == nil && cli.HasFlagsChanged(cmd, consensusValidFlags) {
		cfg := getDefaultConsensusConfigCopy()
		config.Consensus = &cfg
	}

	if cli.IsFlagChanged(cmd, consensusMinPeersFlag) {
		config.Consensus.MinPeers = cli.GetIntFlagValue(cmd, consensusMinPeersFlag)
	} else if cli.IsFlagChanged(cmd, legacyConsensusMinPeersFlag) {
		config.Consensus.MinPeers = cli.GetIntFlagValue(cmd, legacyConsensusMinPeersFlag)
	}

	if cli.IsFlagChanged(cmd, consensusAggregateSigFlag) {
		config.Consensus.AggregateSig = cli.GetBoolFlagValue(cmd, consensusAggregateSigFlag)
	}
}

// transaction pool flags
var (
	tpBlacklistFileFlag = cli.StringFlag{
		Name:     "txpool.blacklist",
		Usage:    "file of blacklisted wallet addresses",
		DefValue: defaultConfig.TxPool.BlacklistFile,
	}
	legacyTPBlacklistFileFlag = cli.StringFlag{
		Name:       "blacklist",
		Usage:      "Path to newline delimited file of blacklisted wallet addresses",
		DefValue:   defaultConfig.TxPool.BlacklistFile,
		Deprecated: "use --txpool.blacklist",
	}
)

func applyTxPoolFlags(cmd *cobra.Command, config *harmonyconfig.HarmonyConfig) {
	if cli.IsFlagChanged(cmd, tpBlacklistFileFlag) {
		config.TxPool.BlacklistFile = cli.GetStringFlagValue(cmd, tpBlacklistFileFlag)
	} else if cli.IsFlagChanged(cmd, legacyTPBlacklistFileFlag) {
		config.TxPool.BlacklistFile = cli.GetStringFlagValue(cmd, legacyTPBlacklistFileFlag)
	}
}

// pprof flags
var (
	pprofEnabledFlag = cli.BoolFlag{
		Name:     "pprof",
		Usage:    "enable pprof profiling",
		DefValue: defaultConfig.Pprof.Enabled,
	}
	pprofListenAddrFlag = cli.StringFlag{
		Name:     "pprof.addr",
		Usage:    "listen address for pprof",
		DefValue: defaultConfig.Pprof.ListenAddr,
	}
)

func applyPprofFlags(cmd *cobra.Command, config *harmonyconfig.HarmonyConfig) {
	var pprofSet bool
	if cli.IsFlagChanged(cmd, pprofListenAddrFlag) {
		config.Pprof.ListenAddr = cli.GetStringFlagValue(cmd, pprofListenAddrFlag)
		pprofSet = true
	}
	if cli.IsFlagChanged(cmd, pprofEnabledFlag) {
		config.Pprof.Enabled = cli.GetBoolFlagValue(cmd, pprofEnabledFlag)
	} else if pprofSet {
		config.Pprof.Enabled = true
	}
}

// log flags
var (
	logFolderFlag = cli.StringFlag{
		Name:     "log.dir",
		Usage:    "directory path to put rotation logs",
		DefValue: defaultConfig.Log.Folder,
	}
	logRotateSizeFlag = cli.IntFlag{
		Name:     "log.max-size",
		Usage:    "rotation log size in megabytes",
		DefValue: defaultConfig.Log.RotateSize,
	}
	logFileNameFlag = cli.StringFlag{
		Name:     "log.name",
		Usage:    "log file name (e.g. harmony.log)",
		DefValue: defaultConfig.Log.FileName,
	}
	logVerbosityFlag = cli.IntFlag{
		Name:      "log.verb",
		Shorthand: "v",
		Usage:     "logging verbosity: 0=silent, 1=error, 2=warn, 3=info, 4=debug, 5=detail",
		DefValue:  defaultConfig.Log.Verbosity,
	}
	logVerbosePrintsFlag = cli.StringSliceFlag{
		Name:     "log.verbose-prints",
		Usage:    "debugging feature. to print verbose internal objects as JSON in log file. available internal objects: config",
		DefValue: []string{"config"},
	}
	// TODO: remove context (this shall not be in the log)
	logContextIPFlag = cli.StringFlag{
		Name:     "log.ctx.ip",
		Usage:    "log context ip",
		DefValue: defaultLogContext.IP,
		Hidden:   true,
	}
	logContextPortFlag = cli.IntFlag{
		Name:     "log.ctx.port",
		Usage:    "log context port",
		DefValue: defaultLogContext.Port,
		Hidden:   true,
	}
	legacyLogFolderFlag = cli.StringFlag{
		Name:       "log_folder",
		Usage:      "the folder collecting the logs of this execution",
		DefValue:   defaultConfig.Log.Folder,
		Deprecated: "use --log.path",
	}
	legacyLogRotateSizeFlag = cli.IntFlag{
		Name:       "log_max_size",
		Usage:      "the max size in megabytes of the log file before it gets rotated",
		DefValue:   defaultConfig.Log.RotateSize,
		Deprecated: "use --log.max-size",
	}
	legacyVerbosityFlag = cli.IntFlag{
		Name:       "verbosity",
		Usage:      "logging verbosity: 0=silent, 1=error, 2=warn, 3=info, 4=debug, 5=detail",
		DefValue:   defaultConfig.Log.Verbosity,
		Deprecated: "use --log.verbosity",
	}
)

func applyLogFlags(cmd *cobra.Command, config *harmonyconfig.HarmonyConfig) {
	if cli.IsFlagChanged(cmd, logFolderFlag) {
		config.Log.Folder = cli.GetStringFlagValue(cmd, logFolderFlag)
	} else if cli.IsFlagChanged(cmd, legacyLogFolderFlag) {
		config.Log.Folder = cli.GetStringFlagValue(cmd, legacyLogFolderFlag)
	}

	if cli.IsFlagChanged(cmd, logRotateSizeFlag) {
		config.Log.RotateSize = cli.GetIntFlagValue(cmd, logRotateSizeFlag)
	} else if cli.IsFlagChanged(cmd, legacyLogRotateSizeFlag) {
		config.Log.RotateSize = cli.GetIntFlagValue(cmd, legacyLogRotateSizeFlag)
	}

	if cli.IsFlagChanged(cmd, logFileNameFlag) {
		config.Log.FileName = cli.GetStringFlagValue(cmd, logFileNameFlag)
	}

	if cli.IsFlagChanged(cmd, logVerbosityFlag) {
		config.Log.Verbosity = cli.GetIntFlagValue(cmd, logVerbosityFlag)
	} else if cli.IsFlagChanged(cmd, legacyVerbosityFlag) {
		config.Log.Verbosity = cli.GetIntFlagValue(cmd, legacyVerbosityFlag)
	}

	if cli.IsFlagChanged(cmd, logVerbosePrintsFlag) {
		verbosePrintsFlagSlice := cli.GetStringSliceFlagValue(cmd, logVerbosePrintsFlag)
		config.Log.VerbosePrints = harmonyconfig.FlagSliceToLogVerbosePrints(verbosePrintsFlagSlice)
	}

	if cli.HasFlagsChanged(cmd, []cli.Flag{logContextIPFlag, logContextPortFlag}) {
		ctx := getDefaultLogContextCopy()
		config.Log.Context = &ctx

		if cli.IsFlagChanged(cmd, logContextIPFlag) {
			config.Log.Context.IP = cli.GetStringFlagValue(cmd, logContextIPFlag)
		}
		if cli.IsFlagChanged(cmd, logContextPortFlag) {
			config.Log.Context.Port = cli.GetIntFlagValue(cmd, logContextPortFlag)
		}
	}
}

var (
	sysNtpServerFlag = cli.StringFlag{
		Name:     "sys.ntp",
		Usage:    "the ntp server",
		DefValue: defaultSysConfig.NtpServer,
		Hidden:   true,
	}
)

func applySysFlags(cmd *cobra.Command, config *harmonyconfig.HarmonyConfig) {
	if cli.HasFlagsChanged(cmd, sysFlags) || config.Sys == nil {
		cfg := getDefaultSysConfigCopy()
		config.Sys = &cfg
	}

	if cli.IsFlagChanged(cmd, sysNtpServerFlag) {
		config.Sys.NtpServer = cli.GetStringFlagValue(cmd, sysNtpServerFlag)
	}
}

var (
	devnetNumShardsFlag = cli.IntFlag{
		Name:     "devnet.num-shard",
		Usage:    "number of shards for devnet",
		DefValue: defaultDevnetConfig.NumShards,
		Hidden:   true,
	}
	devnetShardSizeFlag = cli.IntFlag{
		Name:     "devnet.shard-size",
		Usage:    "number of nodes per shard for devnet",
		DefValue: defaultDevnetConfig.ShardSize,
		Hidden:   true,
	}
	devnetHmyNodeSizeFlag = cli.IntFlag{
		Name:     "devnet.hmy-node-size",
		Usage:    "number of Harmony-operated nodes per shard for devnet (negative means equal to --devnet.shard-size)",
		DefValue: defaultDevnetConfig.HmyNodeSize,
		Hidden:   true,
	}
	legacyDevnetNumShardsFlag = cli.IntFlag{
		Name:       "dn_num_shards",
		Usage:      "number of shards for -network_type=devnet",
		DefValue:   defaultDevnetConfig.NumShards,
		Deprecated: "use --devnet.num-shard",
	}
	legacyDevnetShardSizeFlag = cli.IntFlag{
		Name:       "dn_shard_size",
		Usage:      "number of nodes per shard for -network_type=devnet",
		DefValue:   defaultDevnetConfig.ShardSize,
		Deprecated: "use --devnet.shard-size",
	}
	legacyDevnetHmyNodeSizeFlag = cli.IntFlag{
		Name:       "dn_hmy_size",
		Usage:      "number of Harmony-operated nodes per shard for -network_type=devnet; negative means equal to -dn_shard_size",
		DefValue:   defaultDevnetConfig.HmyNodeSize,
		Deprecated: "use --devnet.hmy-node-size",
	}
)

func applyDevnetFlags(cmd *cobra.Command, config *harmonyconfig.HarmonyConfig) {
	if cli.HasFlagsChanged(cmd, devnetFlags) && config.Devnet == nil {
		cfg := getDefaultDevnetConfigCopy()
		config.Devnet = &cfg
	}

	if cli.HasFlagsChanged(cmd, newDevnetFlags) {
		if cli.IsFlagChanged(cmd, devnetNumShardsFlag) {
			config.Devnet.NumShards = cli.GetIntFlagValue(cmd, devnetNumShardsFlag)
		}
		if cli.IsFlagChanged(cmd, devnetShardSizeFlag) {
			config.Devnet.ShardSize = cli.GetIntFlagValue(cmd, devnetShardSizeFlag)
		}
		if cli.IsFlagChanged(cmd, devnetHmyNodeSizeFlag) {
			config.Devnet.HmyNodeSize = cli.GetIntFlagValue(cmd, devnetHmyNodeSizeFlag)
		}
	}
	if cli.HasFlagsChanged(cmd, legacyDevnetFlags) {
		if cli.IsFlagChanged(cmd, legacyDevnetNumShardsFlag) {
			config.Devnet.NumShards = cli.GetIntFlagValue(cmd, legacyDevnetNumShardsFlag)
		}
		if cli.IsFlagChanged(cmd, legacyDevnetShardSizeFlag) {
			config.Devnet.ShardSize = cli.GetIntFlagValue(cmd, legacyDevnetShardSizeFlag)
		}
		if cli.IsFlagChanged(cmd, legacyDevnetHmyNodeSizeFlag) {
			config.Devnet.HmyNodeSize = cli.GetIntFlagValue(cmd, legacyDevnetHmyNodeSizeFlag)
		}
	}

	if config.Devnet != nil {
		if config.Devnet.HmyNodeSize < 0 || config.Devnet.HmyNodeSize > config.Devnet.ShardSize {
			config.Devnet.HmyNodeSize = config.Devnet.ShardSize
		}
	}
}

var (
	revertBeaconFlag = cli.BoolFlag{
		Name:     "revert.beacon",
		Usage:    "revert the beacon chain",
		DefValue: defaultRevertConfig.RevertBeacon,
		Hidden:   true,
	}
	revertToFlag = cli.IntFlag{
		Name:     "revert.to",
		Usage:    "rollback all blocks until and including block number revert.to",
		DefValue: defaultRevertConfig.RevertTo,
		Hidden:   true,
	}
	revertBeforeFlag = cli.IntFlag{
		Name:     "revert.do-before",
		Usage:    "if the current block is less than revert.do-before, revert all blocks until (including) revert_to block",
		DefValue: defaultRevertConfig.RevertBefore,
		Hidden:   true,
	}
	legacyRevertBeaconFlag = cli.BoolFlag{
		Name:       "revert_beacon",
		Usage:      "whether to revert beacon chain or the chain this node is assigned to",
		DefValue:   defaultRevertConfig.RevertBeacon,
		Deprecated: "use --revert.beacon",
	}
	legacyRevertBeforeFlag = cli.IntFlag{
		Name:       "do_revert_before",
		Usage:      "If the current block is less than do_revert_before, revert all blocks until (including) revert_to block",
		DefValue:   defaultRevertConfig.RevertBefore,
		Deprecated: "use --revert.do-before",
	}
	legacyRevertToFlag = cli.IntFlag{
		Name:       "revert_to",
		Usage:      "The revert will rollback all blocks until and including block number revert_to",
		DefValue:   defaultRevertConfig.RevertTo,
		Deprecated: "use --revert.to",
	}
)

func applyRevertFlags(cmd *cobra.Command, config *harmonyconfig.HarmonyConfig) {
	if cli.HasFlagsChanged(cmd, revertFlags) {
		cfg := getDefaultRevertConfigCopy()
		config.Revert = &cfg
	}

	if cli.HasFlagsChanged(cmd, newRevertFlags) {
		if cli.IsFlagChanged(cmd, revertBeaconFlag) {
			config.Revert.RevertBeacon = cli.GetBoolFlagValue(cmd, revertBeaconFlag)
		}
		if cli.IsFlagChanged(cmd, revertBeforeFlag) {
			config.Revert.RevertBefore = cli.GetIntFlagValue(cmd, revertBeforeFlag)
		}
		if cli.IsFlagChanged(cmd, revertToFlag) {
			config.Revert.RevertTo = cli.GetIntFlagValue(cmd, revertToFlag)
		}
	}

	if cli.HasFlagsChanged(cmd, legacyRevertFlags) {
		if cli.IsFlagChanged(cmd, legacyRevertBeaconFlag) {
			config.Revert.RevertBeacon = cli.GetBoolFlagValue(cmd, legacyRevertBeaconFlag)
		}
		if cli.IsFlagChanged(cmd, legacyRevertBeforeFlag) {
			config.Revert.RevertBefore = cli.GetIntFlagValue(cmd, legacyRevertBeforeFlag)
		}
		if cli.IsFlagChanged(cmd, legacyRevertToFlag) {
			config.Revert.RevertTo = cli.GetIntFlagValue(cmd, legacyRevertToFlag)
		}
	}
}

var (
	legacyPortFlag = cli.IntFlag{
		Name:       "port",
		Usage:      "port of the node",
		DefValue:   defaultConfig.P2P.Port,
		Deprecated: "Use --p2p.port, --http.port instead",
	}
	legacyIPFlag = cli.StringFlag{
		Name:       "ip",
		Usage:      "ip of the node",
		DefValue:   defaultConfig.HTTP.IP,
		Deprecated: "use --http.ip",
	}
	legacyPublicRPCFlag = cli.BoolFlag{
		Name:       "public_rpc",
		Usage:      "Enable Public HTTP Access (default: false)",
		DefValue:   defaultConfig.HTTP.Enabled,
		Deprecated: "use --http.ip and --ws.ip to specify the ip address to listen. Use 127.0.0.1 to listen local requests.",
	}
	legacyWebHookConfigFlag = cli.StringFlag{
		Name:     "webhook_yaml",
		Usage:    "path for yaml config reporting double signing",
		DefValue: "",
		Hidden:   true,
	}
	legacyTPBroadcastInvalidTxFlag = cli.BoolFlag{
		Name:       "broadcast_invalid_tx",
		Usage:      "broadcast invalid transactions to sync pool state",
		DefValue:   defaultBroadcastInvalidTx,
		Deprecated: "use --txpool.broadcast-invalid-tx",
	}
)

// Note: this function need to be called before parse other flags
func applyLegacyMiscFlags(cmd *cobra.Command, config *harmonyconfig.HarmonyConfig) {
	if cli.IsFlagChanged(cmd, legacyPortFlag) {
		legacyPort := cli.GetIntFlagValue(cmd, legacyPortFlag)
		config.P2P.Port = legacyPort
		config.HTTP.Port = nodeconfig.GetRPCHTTPPortFromBase(legacyPort)
		config.HTTP.RosettaPort = nodeconfig.GetRosettaHTTPPortFromBase(legacyPort)
		config.WS.Port = nodeconfig.GetWSPortFromBase(legacyPort)

		legPortStr := strconv.Itoa(legacyPort)
		syncPort, _ := strconv.Atoi(legacysync.GetSyncingPort(legPortStr))
		config.DNSSync.Port = syncPort
		config.DNSSync.ServerPort = syncPort
	}

	if cli.IsFlagChanged(cmd, legacyIPFlag) {
		// legacy IP is not used for listening port
		config.HTTP.Enabled = true
		config.WS.Enabled = true
	}

	if cli.IsFlagChanged(cmd, legacyPublicRPCFlag) {
		if !cli.GetBoolFlagValue(cmd, legacyPublicRPCFlag) {
			config.HTTP.IP = nodeconfig.DefaultLocalListenIP
			config.WS.IP = nodeconfig.DefaultLocalListenIP
		} else {
			config.HTTP.IP = nodeconfig.DefaultPublicListenIP
			config.WS.IP = nodeconfig.DefaultPublicListenIP
		}
	}

	if cli.HasFlagsChanged(cmd, []cli.Flag{legacyPortFlag, legacyIPFlag}) {
		logIP := cli.GetStringFlagValue(cmd, legacyIPFlag)
		logPort := cli.GetIntFlagValue(cmd, legacyPortFlag)
		config.Log.FileName = fmt.Sprintf("validator-%v-%v.log", logIP, logPort)

		logCtx := &harmonyconfig.LogContext{
			IP:   logIP,
			Port: logPort,
		}
		config.Log.Context = logCtx
	}

	if cli.HasFlagsChanged(cmd, []cli.Flag{legacyWebHookConfigFlag, legacyTPBroadcastInvalidTxFlag}) {
		config.Legacy = &harmonyconfig.LegacyConfig{}
		if cli.IsFlagChanged(cmd, legacyWebHookConfigFlag) {
			val := cli.GetStringFlagValue(cmd, legacyWebHookConfigFlag)
			config.Legacy.WebHookConfig = &val
		}
		if cli.IsFlagChanged(cmd, legacyTPBroadcastInvalidTxFlag) {
			val := cli.GetBoolFlagValue(cmd, legacyTPBroadcastInvalidTxFlag)
			config.Legacy.TPBroadcastInvalidTxn = &val
		}
	}

}

var (
	prometheusEnabledFlag = cli.BoolFlag{
		Name:     "prometheus",
		Usage:    "enable HTTP / Prometheus requests",
		DefValue: defaultPrometheusConfig.Enabled,
	}
	prometheusIPFlag = cli.StringFlag{
		Name:     "prometheus.ip",
		Usage:    "ip address to listen for prometheus service",
		DefValue: defaultPrometheusConfig.IP,
	}
	prometheusPortFlag = cli.IntFlag{
		Name:     "prometheus.port",
		Usage:    "prometheus port to listen for HTTP requests",
		DefValue: defaultPrometheusConfig.Port,
	}
	prometheusGatewayFlag = cli.StringFlag{
		Name:     "prometheus.pushgateway",
		Usage:    "prometheus pushgateway URL",
		DefValue: defaultPrometheusConfig.Gateway,
	}
	prometheusEnablePushFlag = cli.BoolFlag{
		Name:     "prometheus.push",
		Usage:    "enable prometheus pushgateway",
		DefValue: defaultPrometheusConfig.EnablePush,
	}
)

func applyPrometheusFlags(cmd *cobra.Command, config *harmonyconfig.HarmonyConfig) {
	if config.Prometheus == nil {
		cfg := getDefaultPrometheusConfigCopy()
		config.Prometheus = &cfg
		// enable pushgateway for mainnet nodes by default
		if config.Network.NetworkType == "mainnet" {
			config.Prometheus.EnablePush = true
		}
	}

	if cli.IsFlagChanged(cmd, prometheusIPFlag) {
		config.Prometheus.IP = cli.GetStringFlagValue(cmd, prometheusIPFlag)
	}

	if cli.IsFlagChanged(cmd, prometheusPortFlag) {
		config.Prometheus.Port = cli.GetIntFlagValue(cmd, prometheusPortFlag)
	}

	if cli.IsFlagChanged(cmd, prometheusEnabledFlag) {
		config.Prometheus.Enabled = cli.GetBoolFlagValue(cmd, prometheusEnabledFlag)
	}

	if cli.IsFlagChanged(cmd, prometheusGatewayFlag) {
		config.Prometheus.Gateway = cli.GetStringFlagValue(cmd, prometheusGatewayFlag)
	}
	if cli.IsFlagChanged(cmd, prometheusEnablePushFlag) {
		config.Prometheus.EnablePush = cli.GetBoolFlagValue(cmd, prometheusEnablePushFlag)
	}
}

var (
	syncStreamEnabledFlag = cli.BoolFlag{
		Name:     "sync",
		Usage:    "Enable the stream sync protocol (experimental feature)",
		DefValue: false,
	}
	// TODO: Deprecate this flag, and always set to true after stream sync is fully up.
	syncDownloaderFlag = cli.BoolFlag{
		Name:     "sync.downloader",
		Usage:    "Enable the downloader module to sync through stream sync protocol",
		Hidden:   true,
		DefValue: false,
	}
	syncConcurrencyFlag = cli.IntFlag{
		Name:   "sync.concurrency",
		Usage:  "Concurrency when doing p2p sync requests",
		Hidden: true,
	}
	syncMinPeersFlag = cli.IntFlag{
		Name:   "sync.min-peers",
		Usage:  "Minimum peers check for each shard-wise sync loop",
		Hidden: true,
	}
	syncInitStreamsFlag = cli.IntFlag{
		Name:   "sync.init-peers",
		Usage:  "Initial shard-wise number of peers to start syncing",
		Hidden: true,
	}
	syncDiscSoftLowFlag = cli.IntFlag{
		Name:   "sync.disc.soft-low-cap",
		Usage:  "Soft low cap for sync stream management",
		Hidden: true,
	}
	syncDiscHardLowFlag = cli.IntFlag{
		Name:   "sync.disc.hard-low-cap",
		Usage:  "Hard low cap for sync stream management",
		Hidden: true,
	}
	syncDiscHighFlag = cli.IntFlag{
		Name:   "sync.disc.hi-cap",
		Usage:  "High cap for sync stream management",
		Hidden: true,
	}
	syncDiscBatchFlag = cli.IntFlag{
		Name:   "sync.disc.batch",
		Usage:  "batch size of the sync discovery",
		Hidden: true,
	}
)

// applySyncFlags apply the sync flags.
func applySyncFlags(cmd *cobra.Command, config *harmonyconfig.HarmonyConfig) {
	if cli.IsFlagChanged(cmd, syncStreamEnabledFlag) {
		config.Sync.Enabled = cli.GetBoolFlagValue(cmd, syncStreamEnabledFlag)
	}

	if cli.IsFlagChanged(cmd, syncDownloaderFlag) {
		config.Sync.Downloader = cli.GetBoolFlagValue(cmd, syncDownloaderFlag)
	}

	if cli.IsFlagChanged(cmd, syncConcurrencyFlag) {
		config.Sync.Concurrency = cli.GetIntFlagValue(cmd, syncConcurrencyFlag)
	}

	if cli.IsFlagChanged(cmd, syncMinPeersFlag) {
		config.Sync.MinPeers = cli.GetIntFlagValue(cmd, syncMinPeersFlag)
	}

	if cli.IsFlagChanged(cmd, syncInitStreamsFlag) {
		config.Sync.InitStreams = cli.GetIntFlagValue(cmd, syncInitStreamsFlag)
	}

	if cli.IsFlagChanged(cmd, syncDiscSoftLowFlag) {
		config.Sync.DiscSoftLowCap = cli.GetIntFlagValue(cmd, syncDiscSoftLowFlag)
	}

	if cli.IsFlagChanged(cmd, syncDiscHardLowFlag) {
		config.Sync.DiscHardLowCap = cli.GetIntFlagValue(cmd, syncDiscHardLowFlag)
	}

	if cli.IsFlagChanged(cmd, syncDiscHighFlag) {
		config.Sync.DiscHighCap = cli.GetIntFlagValue(cmd, syncDiscHighFlag)
	}

	if cli.IsFlagChanged(cmd, syncDiscBatchFlag) {
		config.Sync.DiscBatch = cli.GetIntFlagValue(cmd, syncDiscBatchFlag)
	}
}<|MERGE_RESOLUTION|>--- conflicted
+++ resolved
@@ -356,13 +356,12 @@
 		config.General.IsOffline = cli.GetBoolFlagValue(cmd, isOfflineFlag)
 	}
 
-<<<<<<< HEAD
 	if cli.IsFlagChanged(cmd, taraceFlag) {
 		config.General.TraceEnable = cli.GetBoolFlagValue(cmd, taraceFlag)
-=======
+  }
+ 
 	if cli.IsFlagChanged(cmd, isBackupFlag) {
 		config.General.IsBackup = cli.GetBoolFlagValue(cmd, isBackupFlag)
->>>>>>> 7b0f6ac8
 	}
 }
 
